from setuptools import setup, find_packages
import os, fnmatch
import cms

media_files = []

for dirpath, dirnames, filenames in os.walk(os.path.join('cms', 'media')):
    for filename in filenames:
        filepath = os.path.join(dirpath, filename)
        failed = False
        for pattern in ('*.py', '*.pyc', '*~', '.*', '*.bak', '*.swp*'):
            if fnmatch.fnmatchcase(filename, pattern):
                failed = True
        if failed:
            continue
        media_files.append(os.path.join(*filepath.split(os.sep)[1:]))
        
if cms.VERSION[-1] == 'final':
    CLASSIFIERS = ['Development Status :: 5 - Production/Stable']
elif 'beta' in cms.VERSION[-1]:
    CLASSIFIERS = ['Development Status :: 4 - Beta']
else:
    CLASSIFIERS = ['Development Status :: 3 - Alpha']

CLASSIFIERS += [
    'Environment :: Web Environment',
    'Framework :: Django',
    'Intended Audience :: Developers',
    'License :: OSI Approved :: BSD License',
    'Operating System :: OS Independent',
    'Programming Language :: Python',
    'Topic :: Internet :: WWW/HTTP :: Dynamic Content',
    'Topic :: Software Development',
    'Topic :: Software Development :: Libraries :: Application Frameworks',
]

setup(
    author="Patrick Lauber",
    author_email="digi@treepy.com",
    name='django-cms',
    version=cms.__version__,
    description='An Advanced Django CMS',
    long_description=open(os.path.join(os.path.dirname(__file__), 'README.rst')).read(),
    url='http://www.django-cms.org/',
    license='BSD License',
    platforms=['OS Independent'],
    classifiers=CLASSIFIERS,
    install_requires=[
        'Django>=1.2',
<<<<<<< HEAD
        'django-classy-tags>=0.3.0',
        'PIL>=1.1.6',
=======
        'django-classy-tags>=0.2.2',
>>>>>>> 03a33228
        'south>=0.7.2',
        'django-mptt>=0.4.2',
        'django-sekizai>=0.4.1',
    ],
    packages=find_packages(exclude=["example", "example.*","testdata","testdata.*"]),
    package_data={
        'cms': [
            'templates/admin/*.html',
            'templates/admin/cms/mail/*.html',
            'templates/admin/cms/mail/*.txt',
            'templates/admin/cms/page/*.html',
            'templates/admin/cms/page/*/*.html',
            'templates/cms/*.html',
            'templates/cms/*/*.html',
            'plugins/*/templates/cms/plugins/*.html',
            'plugins/*/templates/cms/plugins/*/*.html',
            'plugins/*/templates/cms/plugins/*/*.js',
            'locale/*/LC_MESSAGES/*',
        ] + media_files,
        'example': [
            'media/css/*.css',
            'media/img/*.jpg',
            'templates/*.html',
            'sampleapp/media/sampleapp/img/gift.jpg',
            'sampleapp/templates/sampleapp/*.html',
        ],
        'menus': [
            'templates/menu/*.html',
        ],
    },
    test_suite = "cms.test.run_tests.run_tests",
    zip_safe = False
)<|MERGE_RESOLUTION|>--- conflicted
+++ resolved
@@ -47,12 +47,7 @@
     classifiers=CLASSIFIERS,
     install_requires=[
         'Django>=1.2',
-<<<<<<< HEAD
         'django-classy-tags>=0.3.0',
-        'PIL>=1.1.6',
-=======
-        'django-classy-tags>=0.2.2',
->>>>>>> 03a33228
         'south>=0.7.2',
         'django-mptt>=0.4.2',
         'django-sekizai>=0.4.1',
