// jshint node: true
'use strict';

// #####################################################################################################################
// #IMPORTS#
var autoprefixer = require('gulp-autoprefixer');
var gulp = require('gulp');
var gutil = require('gulp-util');
var gulpif = require('gulp-if');
var iconfont = require('gulp-iconfont');
var iconfontCss = require('gulp-iconfont-css');
var sass = require('gulp-sass');
var sourcemaps = require('gulp-sourcemaps');
var minifyCss = require('gulp-minify-css');
var jshint = require('gulp-jshint');
var jscs = require('gulp-jscs');
var concat = require('gulp-concat');
var uglify = require('gulp-uglify');
var KarmaServer = require('karma').Server;
var spawn = require('child_process').spawn;

var argv = require('minimist')(process.argv.slice(2));

// #####################################################################################################################
// #SETTINGS#
var options = {
    debug: argv.debug
};
var PROJECT_ROOT = __dirname + '/cms/static/cms';
var PROJECT_PATH = {
    js: PROJECT_ROOT + '/js',
    sass: PROJECT_ROOT + '/sass',
    css: PROJECT_ROOT + '/css',
    icons: PROJECT_ROOT + '/fonts',
    tests: __dirname + '/cms/tests/frontend'
};

var PROJECT_PATTERNS = {
    js: [
        PROJECT_PATH.js + '/modules/*.js',
        PROJECT_PATH.js + '/widgets/*.js',
        PROJECT_PATH.js + '/gulpfile.js',
        PROJECT_PATH.tests + '/**/*.js',
        '!' + PROJECT_PATH.tests + '/unit/helpers/**/*.js',
        '!' + PROJECT_PATH.tests + '/coverage/**/*.js',
        '!' + PROJECT_PATH.js + '/modules/jquery.ui.*.js',
        '!' + PROJECT_PATH.js + '/dist/*.js'
    ],
    sass: [
        PROJECT_PATH.sass + '/**/*.{scss,sass}'
    ],
    icons: [
        PROJECT_PATH.icons + '/src/*.svg'
    ]
};

/*
 * Object keys are filenames of bundles that will be compiled
 * from array of paths that are the value.
 */
var JS_BUNDLES = {
    'bundle.admin.base.min.js': [
        PROJECT_PATH.js + '/polyfills/bind.js',
        PROJECT_PATH.js + '/libs/jquery.min.js',
        PROJECT_PATH.js + '/libs/pep.js',
        PROJECT_PATH.js + '/libs/class.min.js',
        PROJECT_PATH.js + '/modules/cms.base.js'
    ],
    'bundle.admin.changeform.min.js': [
        PROJECT_PATH.js + '/modules/cms.changeform.js'
    ],
    'bundle.admin.changelist.min.js': [
        PROJECT_PATH.js + '/modules/jquery.ui.custom.js',
        PROJECT_PATH.js + '/modules/cms.changelist.js',
        PROJECT_PATH.js + '/jstree/_lib/_all.js',
        PROJECT_PATH.js + '/jstree/tree_component.js'
    ],
    'bundle.toolbar.min.js': [
        PROJECT_PATH.js + '/polyfills/bind.js',
        PROJECT_PATH.js + '/libs/jquery.min.js',
        PROJECT_PATH.js + '/libs/class.min.js',
        PROJECT_PATH.js + '/libs/pep.js',
        PROJECT_PATH.js + '/modules/jquery.ui.custom.js',
        PROJECT_PATH.js + '/modules/jquery.ui.touchpunch.js',
        PROJECT_PATH.js + '/modules/jquery.ui.nestedsortable.js',
        PROJECT_PATH.js + '/modules/cms.base.js',
        PROJECT_PATH.js + '/modules/jquery.transition.js',
        PROJECT_PATH.js + '/modules/cms.messages.js',
        PROJECT_PATH.js + '/modules/cms.modal.js',
        PROJECT_PATH.js + '/modules/cms.sideframe.js',
        PROJECT_PATH.js + '/modules/cms.clipboard.js',
        PROJECT_PATH.js + '/modules/cms.plugins.js',
        PROJECT_PATH.js + '/modules/cms.structureboard.js',
        PROJECT_PATH.js + '/modules/cms.navigation.js',
        PROJECT_PATH.js + '/modules/cms.toolbar.js',
        PROJECT_PATH.js + '/modules/cms.tooltip.js'
    ]
};

// #####################################################################################################################
// #TASKS#
gulp.task('sass', function () {
    gulp.src(PROJECT_PATTERNS.sass)
        .pipe(gulpif(options.debug, sourcemaps.init()))
        .pipe(sass())
        .on('error', function (error) {
            gutil.log(gutil.colors.red('Error (' + error.plugin + '): ' + error.messageFormatted));
        })
        .pipe(autoprefixer({
            browsers: ['last 3 versions'],
            cascade: false
        }))
        .pipe(minifyCss({
            rebase: false
        }))
        .pipe(gulpif(options.debug, sourcemaps.write()))
        .pipe(gulp.dest(PROJECT_PATH.css));
});

gulp.task('icons', function () {
    gulp.src(PROJECT_PATTERNS.icons)
    .pipe(iconfontCss({
        fontName: 'django-cms-iconfont',
        fontPath: '../fonts/',
        path: PROJECT_PATH.sass + '/libs/_iconfont.scss',
        targetPath: '../sass/components/_iconography.scss'
    }))
    .pipe(iconfont({
        fontName: 'django-cms-iconfont',
        normalize: true
    }))
    .on('glyphs', function (glyphs, options) {
        gutil.log.bind(glyphs, options);
    })
    .pipe(gulp.dest(PROJECT_PATH.icons));
});

gulp.task('lint', ['lint:javascript']);
gulp.task('lint:javascript', function () {
    // DOCS: http://jshint.com/docs/
    return gulp.src(PROJECT_PATTERNS.js)
        .pipe(jshint())
        .pipe(jscs())
        .on('error', function (error) {
            gutil.log('\n' + error.message);
            if (process.env.CI) {
                // Force the process to exit with error code
                process.exit(1);
            }
        })
        .pipe(jshint.reporter('jshint-stylish'));
});

gulp.task('tests', ['tests:unit', 'tests:integration']);

// gulp tests:unit --tests=cms.base,cms.modal
gulp.task('tests:unit', function (done) {
    var server = new KarmaServer({
        configFile: PROJECT_PATH.tests + '/karma.conf.js',
        singleRun: true
    }, done);
    server.start();
});

gulp.task('tests:unit:watch', function () {
    var server = new KarmaServer({
        configFile: PROJECT_PATH.tests + '/karma.conf.js'
    });
    server.start();
});

// gulp tests:integration --tests=loginAdmin,toolbar
gulp.task('tests:integration', function (done) {
    process.env.PHANTOMJS_EXECUTABLE = './node_modules/.bin/phantomjs';

    var files = [
        'loginAdmin',
        'toolbar',
        'addFirstPage',
        'editMode',
        'sideframe',
        'createContent',
        'users',
        'addNewUser',
        'newPage',
        'switchLanguage',
        'editContent',
        'editContentTools',
        'publish',
        'logout',
        'loginToolbar',
<<<<<<< HEAD
        'dragndrop',
        'changeSettings.js'
=======
        'disableToolbar',
        'dragndrop'
>>>>>>> ae1cd6da
    ];
    var pre = ['setup'];

    if (argv && argv.tests) {
        files = argv.tests.split(',');
        gutil.log('Running tests for ' + files.join(', '));
    }

    var tests = pre.concat(files).map(function (file) {
        return PROJECT_PATH.tests + '/integration/' + file + '.js';
    });

    var casperChild = spawn('./node_modules/.bin/casperjs', ['test', '--web-security=no'].concat(tests));

    casperChild.stdout.on('data', function (data) {
        gutil.log('CasperJS:', data.toString().slice(0, -1));
    });

    casperChild.on('close', function (code) {
        done(code);
    });
});

Object.keys(JS_BUNDLES).forEach(function (bundleName) {
    var bundleFiles = JS_BUNDLES[bundleName];

    gulp.task('bundle:' + bundleName, function () {
        return gulp.src(bundleFiles)
            .pipe(gulpif(options.debug, sourcemaps.init()))
            .pipe(gulpif(!options.debug, uglify({
                preserveComments: 'some'
            })))
            .pipe(concat(bundleName, {
                newLine: '\n'
            }))
            .pipe(gulpif(options.debug, sourcemaps.write()))
            .pipe(gulp.dest(PROJECT_PATH.js + '/dist/'));
    });
});
gulp.task('bundle', Object.keys(JS_BUNDLES).map(function (bundleName) {
    return 'bundle:' + bundleName;
}));

gulp.task('watch', function () {
    gulp.watch(PROJECT_PATTERNS.sass, ['sass']);
    gulp.watch(PROJECT_PATTERNS.js, ['lint']);
    Object.keys(JS_BUNDLES).forEach(function (bundleName) {
        var bundleFiles = JS_BUNDLES[bundleName];
        gulp.watch(bundleFiles, ['bundle:' + bundleName]);
    });
});

gulp.task('default', ['sass', 'lint', 'bundle', 'watch']);<|MERGE_RESOLUTION|>--- conflicted
+++ resolved
@@ -189,13 +189,10 @@
         'publish',
         'logout',
         'loginToolbar',
-<<<<<<< HEAD
         'dragndrop',
-        'changeSettings.js'
-=======
+        'changeSettings.js',
         'disableToolbar',
         'dragndrop'
->>>>>>> ae1cd6da
     ];
     var pre = ['setup'];
 
