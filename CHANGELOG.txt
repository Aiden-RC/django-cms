<<<<<<< HEAD
=== 3.7.0 (2019-09-25) ===
=======
=== 3.7.0 (unreleased) ===
>>>>>>> efbeaa0b

* Introduced Django 2.2 support.
* Introduced Python 3.7 support.
* Fixed test suite.
<<<<<<< HEAD
* Fixed override ``urlconf_module`` so that Django system checks don't crash.
=======
>>>>>>> efbeaa0b


=== 3.6.0 (2019-01-29) ===

* Removed the ``cms moderator`` command.
* Dropped Django < 1.11 support.
* Removed the translatable content get / set methods from ``CMSPlugin`` model.
* Removed signal handlers for ``Page``, ``Title``, ``Placeholder`` and ``CMSPlugin`` models.
* Moved ``Title.meta_description`` length restriction from model to form
  and increased its max length to 320 characters.
* Added ``page_title`` parameter for ``cms.api.create_page()`` and ``cms.api.create_title()``.
* Introduced Django 2.0 support.
* Introduced Django 2.1 support.


=== 3.5.3 (2018-11-20) ===

* Fixed ``TreeNode.DoesNotExist`` exception raised when exporting
  and loading database contents via ``dumpdata`` and ``loaddata``.
* Fixed a bug where ``request.current_page`` would always be the public page,
  regardless of the toolbar status (draft / live). This only affected custom
  urls from an apphook.
* Removed extra quotation mark from the sideframe button template
* Fixed a bug where structureboard tried to preload markup when using legacy
  renderer
* Fixed a bug where updates on other tab are not correctly propagated if the
  operation was to move a plugin in the top level of same placeholder
* Fixed a bug where xframe options were processed by clickjacking middleware
  when page was served from cache, rather then get this value from cache
* Fixed a bug where cached page permissions overrides global permissions
* Fixed a bug where plugins that are not rendered in content wouldn't be
  editable in structure board
* Fixed a bug with expanding static placeholder by clicking on "Expand All" button
* Fixed a bug where descendant pages with a custom url would lose the overwritten
  url on save.
* Fixed a bug where setting the ``on_delete`` option on ``PlaceholderField``
  and ``PageField`` fields would be ignored.
* Fixed a bug when deleting a modal from changelist inside a modal


=== 3.5.2 (2018-04-11) ===

* Fixed a bug where shortcuts menu entry would stop working after toolbar reload
* Fixed a race condition in frontend code that could lead to sideframe being
  opened with blank page
* Fixed a bug where the direct children of the homepage would get a leading ``/``
  character when the homepage was moved or published.
* Fixed a bug where non-staff user would be able to open empty structure board
* Fixed a bug where a static file from Django admin was referenced that no
  longer existed in Django 1.9 and up.
* Fixed a bug where the migration 0018 would fail under certain databases.


=== 3.5.1 (2018-03-05) ===

* Fixed a bug where editing pages with primary keys greater than 999 would throw an
  exception.
* Fixed a ``MultipleObjectsReturned`` exception raised on the page types migration
  with multiple page types per site.
* Fixed a bug which prevented toolbar js from working correctly when rendered
  before toolbar.
* Fixed a bug where CMS would incorrectly highlight plugin content when plugin
  contains invisible elements
* Fixed a regression where templates which inherit from a template using an ``{% extends %}``
  tag with a default would raise an exception.


=== 3.5.0 (2018-01-31) ===

* Fixed a bug which prevented users from seeing the welcome screen when debug is
  turned off.
* Introduced improved repr for ``Page``, ``Title``, ``Placeholder`` and ``CMSPlugin`` models.
* Rename publish buttons to no longer reference "page"
* Page rendering will now use the draft page instead of public page for logged in
  users with change permissions, unless the ``preview`` GET parameter is used.
* Fixed "Expand all / Collapse all" not reflecting real state of the placeholder tree
* Fixed a bug where Aliased plugins would render if their host page was unpublished (and user was not on edit mode).
* Fixed a bug where focusing inputs in modal would require 2 clicks in some browsers
* Changed the language chooser to always show all configured languages to staff members
  and public-only languages to anon users.
* Introduced logic to copy pages to different sites from the admin.
* Removed "View on Site" button when adding a page
* Welcome page no longer uses multilingual URLs when not required.
* Prevent users from passing a public page as parent in ``create_page`` api function


=== 3.4.5 (2017-10-12) ===

* Introduced Django 1.11 compatibility
* Fixed a bug where slug wouldn't be generated in the creation wizard
* Fixed a bug where the add page endpoint rendered ``Change page`` as the html title.
* Fixed an issue where non-staff users could request the wizard create endpoint.
* Fixed an issue where the ``Edit page`` toolbar button wouldn't show on non-cms pages
  with placeholders.
* Fixed a bug where placeholder inheritance wouldn't work if the inherited placeholder
  is cached in an ancestor page.
* Fixed a regression where the code following a ``{% placeholder x or %}`` declaration,
  was rendered before attempting to inherit content from parent pages.
* Changed page/placeholder cache keys to use sha1 hash instead of md5 to be FIPS compliant.
* Fixed a bug where the change of a slug would not propagate to all descendant pages
* Fixed a ``ValueError`` raised when using ``ManifestStaticFilesStorage`` or similar for static files.
  This only affects Django >= 1.10


=== 3.4.4 (2017-06-15) ===

* Fixed a bug in which cancelling the publishing dialog wasn't respected.
* Fixed a bug causing post-login redirection to an incorrect URL on single-language sites.
* Changed the signature for internal ``cms.plugin_base.CMSPluginBase`` methods ``get_child_classes``
  and ``get_parent_classes`` to take an optional ``instance`` parameter.
* Fixed an error when retrieving placeholder label from configuration.
* Fixed a bug which caused certain translations to display double-escaped text in the page
  list admin view.
* Adjusted the toolbar JavaScript template to escape values coming from the request.
* Added Dropdown class to toolbar items
* Replaced all custom markup on the ``admin/cms/page/includes/fieldset.html`` template
  with an ``{% include %}`` call to Django's built-in ``fieldset.html`` template.
* Fixed a bug which prevented a page from being marked as dirty when a placeholder was cleared.
* Fixed an IntegrityError raised when publishing a page with no public version and whose publisher
  state was pending.
* Fixed an issue with JavaScript not being able to determine correct path to the async bundle
* Fixed a ``DoesNotExist`` database error raised when moving a page marked as published, but whose public
  translation did not exist.
* Fixed a bug in which the menu rendered nodes using the site session variable (set in the admin),
  instead of the current request site.
* Fixed a race condition bug in which the database cache keys were deleted without syncing with the
  cache server, and as a result old menu items would continue to be displayed.
* Fixed a 404 raised when using the ``Delete`` button for a Page or Title extension on Django >= 1.9
* Added "How to serve multiple languages" section to documentation
* Fixed a performance issue with nested pages when using the ``inherit`` flag on the ``{% placeholder %}`` tag.
* Removed the internal ``reset_to_public`` page method in favour of the ``revert_to_live`` method.
* Fixed a bug in which the placeholder cache was not consistently cleared when a page was published.
* Enhanced the plugin menu to not show plugins the user does not have permission to add.
* Fixed a regression which prevented users from setting a redirect to the homepage.


=== 3.4.3 (2017-04-24) ===

* Fixed a security vulnerability in the page redirect field which allowed users
  to insert JavaScript code.
* Fixed a security vulnerability where the ``next`` parameter for the toolbar login
  was not sanitised and could point to another domain.


=== 3.4.2 (2017-01-23) ===

* Escaped strings in ``close_frame`` JS template.
* Fixed a bug with `text-transform` styles on inputs affecting CMS login
* Fixed a typo in the confirmation message for copying plugins from a different
  language
* Fixed a bug which prevented certain migrations from running in a multi-db setup.
* Fixed a regression which prevented the ``Page`` model from rendering correctly
  when used in a ``raw_id_field``.
* Fixed a regression which caused the CMS to cache the toolbar when ``CMS_PAGE_CACHE``
  was set to ``True`` and an anonymous user had ``cms_edit`` set to ``True`` on their session.
* Fixed a regression which prevented users from overriding content in an inherited
  placeholder.
* Added official support for Django 1.10.
* Fixed a bug affecting Firefox for Macintosh users, in which use of the Command key later followed by Return would
  trigger a plugin save.
* Fixed a bug where template inheritance setting creates spurious migration (see #3479)
* Fixed a bug which prevented the page from being marked as dirty (pending changes)
  when changing the value of the overwrite url field.
* Adjusted Ajax calls triggered when performing a placeholder operation (add plugin, etc..) to include
  a GET query called cms_path. This query points to the path where the operation originates from.
* Added a deprecation warning to method ``render_plugin()`` in class ``CMSPlugin``.
* Since ``get_parent_classes()`` became a classmethod, do not instantiate plugin before invocation.
* Fixed a bug where the page tree would not update correctly when a sibling page was moved
  from left to right or right to left.
* Improved the ``fix-tree`` command so that it also fixes non-root nodes (pages).
* Removed the deprecated ``add_url()``, ``edit_url()``, ``move_url()``, ``delete_url()``, ``copy_url()`` properties of
  CMSPlugin model.
* Deprecated ``frontend_edit_template`` attribute of ``CMSPluginBase``.
* Introduced placeholder operation signals.
* The ``post_`` methods in ```PlaceholderAdminMixin`` have been deprecated in favor of
  placeholder operation signals.
* Re-introduced the "Revert to live" menu option.
* Added support for django-reversion >= 2 (see #5830)
* Rewrote manual installation how-to documentation


=== 3.4.1 (2016-10-04) ===

* Fixed a regression when static placeholder was uneditable if it was present
  on the page multiple times
* Removed globally unique constraint for Apphook configs.
* Fixed a bug when keyboard shortcuts were triggered when form fields were
  focused
* Fixed a bug when ``shift + space`` shortcut wouldn't correctly highlight a
  plugin in the structure board
* Fixed a bug when plugins that have top-level svg element would break
  structure board
* Fixed a bug where output from the ``show_admin_menu_for_pages`` template tag
  was escaped in Django 1.9
* Fixed a bug where plugins would be rendered as editable if toolbar was shown
  but user was not in edit mode.
* Fixed css reset issue with shortcuts modal


=== 3.4.0 (2016-09-14) ===

* Changed the way CMS plugins are rendered. The div with `cms-plugin` class is
  no longer rendered around every CMS plugin, instead a combination of `template`
  tags and JavaScript is used to add event handlers and plugin data directly to
  the plugin markup. This fixes most of the rendering issues that were present
  because of the extra markup.
* Changed cache-busting implementation, it is now handled by a path change,
  not by GET parameter.
* Added a possibility to copy pages in the Page Tree by drag'n'drop.
* Make it possible to use multi-table inheritance for Page/Title extensions.
* Refactored plugin rendering functionality to speed up loading time in both
  structure and content mode.
* Added ``Shift + Space`` shortcut that behaves similar to ``Space`` shortcut
  but takes into account currently hovered plugin.
* Improved keyboard navigation
* Added help modal about available shortcuts
* Added fuzzy matching to plugin picker
* Changed the ``downcast_plugins`` utility to return a generator instead of a list
* Fixed a bug that caused an aliased placeholder to show in structure mode.
* Fixed a bug which prevented aliased content from showing correctly without
  publishing the page first.
* Added help text to an ``Alias`` plugin change form when attached to a page
  to show the content editor where the content is aliased from.
* Removed revision support from djangoCMS core.
  As a result both ``CMS_MAX_PAGE_HISTORY_REVERSIONS`` and ``CMS_MAX_PAGE_PUBLISH_REVERSIONS``
  settings are no longer supported, as well as the ``with_revision`` parameter
  in ``cms.api.create_page`` and ``cms.api.create_title``.


=== 3.3.3 (unreleased) ===

* Fixed a bug where where the plugin picker would display the plugin names
  translated in the request language instead of the user's language.
* Fixed a bug which raised an exception when the ``AdvancedSettingsForm``
  failed validation on certain fields.
* Fixed a bug with widgets not initialising correctly sometimes
* Fixed a tree corruption when moving a published page under a published one.
* Fixed a tree corruption caused by ``fix-tree`` when an unpublished page is parent
  to a published page.
* Fixed an error when publishing a page that has an unpublished child page who is
  parent to a published page.
* Fixed a bug where moving a published page under a page marked as pending publishing
  is left as published instead of being marked as pending publishing.
* Fixed AttributeError when using ``create_page`` in management command
* Fixed a bug in getting the language from current request which can cause error 500
* API functions are now atomic by design (use the @atomic decorator)
* Fixed a bug where a ``Page`` was created with it's languages field set to ``None``.


=== 3.3.2 (2016-08-11) ===

* Fixed a bug where it wasn't possible to scroll the toolbar menu if scroll
  started on the disabled menu item on small screens.
* Fixed a migration error (0014) that occurred under certain environments.
* Fixed a regression when standalone CMS Widgets wouldn't work due to
  non-existing JavaScript dependencies.
* Fixed a possible recursion error when using the ``Alias`` plugin.
* Fixed a regression where submit handlers for modal form wouldn't be executed
  under certain circumstances


=== 3.3.1 (2016-07-13) ===

* Added a warning for users who are leaving the page or closing the plugin
  modal by pressing ESC to prevent accidental loss of content.
* Fixed a bug when clicking inside sideframe didn't close toolbar dropdowns
* Fixed a bug where saving errors wouldn't be shown in the modal window.
* Fixed a misleading message when modal iframe contents couldn't be accessed.
* Added a workaround for a bug when plugins couldn't be deleted in Firefox
  with 1Password extension installed
* Changed CMS JavaScript bundling from simple concatenation to webpack-based.
  Using CMS JavaScript modules directly is no longer possible.
* Fixed an issue where plugins that have no immediate DOM representation
  wouldn't be editable or movable.
* Fixed a regression in which plugins that defined ``parent_classes``
  would not show up in the structure mode.
* Introduced new logic to leverage Django's dynamic related name
  functionality on ``CMSPlugin`` subclasses for the parent link field.
* Backported a performance fix from Django to avoid extra queries when
  plugins access their parent via the parent link field ``cmsplugin_ptr``.
* Fixed typo in ``AdvancedSettingsForm`` error messages.
* Fixed long standing bug that prevented apphook endspoints from being
  CSRF exempt.
* Changed default value for ``CMS_INTERNAL_IPS``.
* Fixed an issue that prevented non superusers from copying all plugins
  in a placeholder.
* Fixed an issue where plugin permissions where not checked when clearing
  a placeholder.
* Fixed an issue where plugin permissions where not checked when deleting
  a page or page translation.
* Added support for tiered ``CMS_PLACEHOLDER_CONF``.
* Fixed a useless placeholders edit permissions checking when not in edit
  mode.
* Fixed a bug where users with limited permissions could not interact with
  page tree dropdowns.
* Fixed a bug where Django Compressor could not be used on the sekizai ``js``
  block.
* Fixed an encoding error when running the ``publisher-publish`` command.
* Fixed regression introduced in 3.3.0 when using the
  ``render_plugin_toolbar_config`` template tag directly.
* Fixed ``render_model`` template tags to work with models containing deferred
  fields.
* Fixed error in retrieving placeholder label from configuration.


=== 3.3.0 (2016-05-26) ===

* [no changes vs. rc4]


=== 3.3.0.rc4 (2016-05-24) ===

* Fixed regression in management commands
* Fixed documentation typo


=== 3.3.0.rc3 (2016-05-23) ===

* Added contribution policies documentation
* Corrected documentation in numerous places
* Corrected an issue where someone could see and use the internal placeholder plugin in the structure board
* Fixed a regression where the first page created was not automatically published
* Corrected the instructions for using the ``delete-orphaned-plugins`` command
* Re-pinned django-treebeard to >=4.0.1


=== 3.3.0.rc2 (2016-05-19) ===

* Added CMS_WIZARD_CONTENT_PLACEHOLDER setting
* Renamed the CMS_WIZARD_* settings to CMS_PAGE_WIZARD_*
* Deprecated the old-style wizard-related settings
* Improved documentation further
* Improved handling of uninstalled apphooks
* Fixed toolbar placement when foundation is installed
* Fixed an issue which could lead to an apphook without a slug
* Fixed numerous frontend issues


=== 3.3.0.rc1 (2016-05-16) ===

* Removed support for Django 1.6, 1.7 and python 2.6
* Changed the default value of CMSPlugin.position to 0 instead of null
* Refactored the language menu to allow for better integration with many languages
* Refactored management commands completely for better consistency
* Fixed "failed to load resource" for favicon on welcome screen
* Changed behaviour of toolbar CSS classes: ``cms-toolbar-expanded`` class is only added now when toolbar is fully
  expanded and not at the beginning of the animation. ``cms-toolbar-expanding`` and ``cms-toolbar-collapsing`` classes
  are added at the beginning of their respective animations.
* Added unit tests for CMS JavaScript files
* Added frontend integration tests (written with Casper JS)
* Removed frontend integration tests (written with Selenium)
* Added the ability to declare cache expiration periods on a per-plugin basis
* Improved UI of page tree
* Improved UI in various minor ways
* Added a new setting CMS_INTERNAL_IPS for defining a set of IP addresses for which
  the toolbar will appear for authorized users. If left unset, retains the
  existing behavior of allowing toolbar for authorized users at any IP address.
* Changed behaviour of sideframe; is no longer resizable, opens to 90% of the screen or 100% on
  small screens.
* Removed some unnecessary reloads after closing sideframe.
* Added the ability to make pagetree actions work on currently picked language
* Removed deprecated CMS_TOOLBAR_SIMPLE_STRUCTURE_MODE setting
* Introduced the method ``get_cache_expiration`` on CMSPluginBase to be used
  by plugins for declaring their rendered content's period of validity.
* Introduced the method ``get_vary_cache_on`` on CMSPluginBase to be used
  by plugins for declaring ``VARY`` headers.
* Improved performance of plugin moving; no longer saves all plugins inside the placeholder.
* Fixed breadcrumbs of recently moved plugin reflecting previous position in
  the tree
* Refactored plugin adding logic to no longer create the plugin before the user submits the form.
* Improved the behaviour of the placeholder cache
* Improved fix-tree command to sort by position and path when rebuilding positions.
* Fixed several regressions and tree corruptions on page move.
* Added new class method on CMSPlugin ``requires_parent_plugin``
* Fixed behaviour of ``get_child_classes``; now correctly calculates child classes when not
  configured in the placeholder.
* Removed internal ``ExtraMenuItems`` tag.
* Removed internal ``PluginChildClasses`` tag.
* Modified RenderPlugin tag; no longer renders the ``content.html`` template
  and instead just returns the results.
* Added a ``get_cached_template`` method to the ``Toolbar()`` main class to reuse loaded templates per request. It
  works like Django's cached template loader, but on a request basis.
* Added a new method ``get_urls()`` on the appbase class to get CMSApp.urls, to allow passing a page object to it.
* Changed JavaScript linting from JSHint and JSCS to ESLint
* Fixed a bug when it was possible to drag plugin into clipboard
* Fixed a bug where clearing clipboard was closing any open modal


=== 3.2.5 (2016-04-27) ===

- Fixed regression when page couldn't be copied if CMS_PERMISSION was False
- Improved handling of uninstalled apphooks
- Fix packaging problem with the wheel distribution


=== 3.2.4 (2016-04-26) ===

- Fix cache settings
- Fix user lookup for view restrictions/page permissions when using raw id field
- Fixed regression when page couldn't be copied if CMS_PERMISSION was False
- Fixes an issue relating to uninstalling a namespaced application
- Adds "Can change page" permission
- Fixes a number of page-tree issues the could lead data corruption under
  certain conditions
- Addresses security vulnerabilities in the `render_model` template tag that
  could lead to escalation of privileges or other security issues.
- Addresses a security vulnerability in the cms' usage of the messages framework
- Fixes security vulnerabilities in custom FormFields that could lead to
  escalation of privileges or other security issues.


=== 3.2.3 (2016-03-09) ===

- Fix the display of hyphenated language codes in the page tree
- Fix a family of issues relating to unescaped translations in the page tree


=== 3.2.2 (2016-03-02) ===

- Substantial improvements to the page tree and significant reduction of reloads
- Update jsTree version to 3.2.1 with slight adaptions to the Pagetree
- Documentation improvements
- Improve the display and useability of the language menu, especially in cases
  where there are many languages.
- Fix an issue relating to search fields in plugins
- Fix an issue where the app-resolver would trigger locales into migrations
- Fix cache settings
- Fix ToolbarMiddleware.is_cms_request logic
- Fix numerous Django 1.9 deprecations
- Numerous other improvements to overall stability and code quality


=== 3.2.1 (2016-01-29) ===

- Add support for Django 1.9 (with some deprecation warnings).
- Add support for django-reversion 1.10+ (required by Django 1.9+).
- Add placeholder name to the edit tooltip.
- Add ``attr['is_page']=True`` to CMS Page navigation nodes.
- Add Django and Python versions to debug bar info tooltip
- Fix an issue with refreshing the UI when switching CMS language.
- Fix an issue with sideframe urls not being remembered after reload.
- Fix breadcrumb in page revision list.
- Fix clash with Foundation that caused "Add plugin" button to be unusable.
- Fix a tree corruption when pasting a nested plugin under another plugin.
- Fix message with CMS version not showing up on hover in debug mode.
- Fix messages not being positioned correctly in debug mode.
- Fix an issue where plugin parent restrictions where not respected when pasting a plugin.
- Fix an issue where "Copy all" menu item could have been clicked on empty placeholder.
- Fix a bug where page tree styles didn't load from STATIC_URL that pointed to a different host.
- Fix an issue where the side-frame wouldn't refresh under some circumstances.
- Honor CMS_RAW_ID_USERS in GlobalPagePermissionAdmin.


=== 3.2.0 (2015-11-24) ===

- Added new wizard to improve content creation
- Added Aldryn Apphook Reload https://github.com/aldryn/aldryn-apphook-reload/ into core
- Added database migration creating ``UrlconfRevision`` for apphook reload.
- Added tooltips for certain user interaction elements
- Added full touch support and optimisations for mobile devices
- Added gulp.js for linting, compressing and bundling
- Added YuiDocs for JavaScript documentation
- Added ``CMS_TOOLBAR_SIMPLE_STRUCTURE_MODE`` to switch back to the old board rendering,
  this will be deprecated in 3.3.0
- Added ``request.toolbars.placeholder_list`` this will replace
  ``request.toolbars.placeholders`` in 3.3.0
- Added new installation screen with optimisation alongside the new content creation wizard
- Added ``.editorconfig`` to the django-cms project
- Added HTML rendering capabilities for the modal
- Added browser history to the sideframe
- Improved design for better touch support
- Improved design for better accessibility support such as contrast ratio
- Improved design to reflect latest responsive design standards such as the toolbar
  menu which collapses to "More"
- Improved UI for scrolling, saving and navigating through content
  creation and editing such as ``CTRL + Enter`` for saving
- Improved overall speed loading times and interaction response
- Improved drag & drop experience
- Improved structure board hierarchy to be displayed as tree elements instead of nested boxes
- Improved clipboard to be integrated within the toolbar and structure board (copy & paste)
- Improved modal UI and added significant speed improvements
- Improved sideframe UI and reduced functionality
- Improved messaging system within ``cms.messages.js``
- Improved pagetree design and UI (soft-redesign) refactoring will follow in 3.3
- Improved parent plugin restricts on frontend
- Improved frontend code to comply with aldryn-boilerplate-bootstrap3
- Improved folder structure for frontend related components such as JavaScript and SASS
- Improved color and value variable declarations for Styles
- Improved key mapping for actions such as saving, closing and switching across browsers
- Switched from tabs to 4 spaces everywhere
- Switched from ruby sass/compass to libsass/autoprefixer
- Switched from sprite images to auto generated webfonts via gulp
- Moved widgets.py javascript to ``static/cms/js/widgets``
- Fixed an issue in which placeholder template tags ignored the ``lang`` parameter
- Renamed cms_app, cms_menu, cms_toolbar to plural versions eg. ``cms_apps.py``
  ``cms_menus.py``, ``cms_toolbars.py`` with backwards compatibility
- Removed all id attributes on html elements in favour of classes
- Removed 'develop.py' to replace with 'manage.py' (devs)
- Removed Alias plugin from list of plugins (Create Alias still an option)
- Added support for 3rd party admin themes
- Update the toolbar tutorial
- Update the 3rd party integration tutorial
- Fixed an issue where dialogs can't be closed when activating prevent checkbox
- Fixed edit and edit_off constants not being honoured in frontend code
- Deprecate CMSPlugin.disable_child_plugin in favour of disable_child_plugins
- Fixed an issue where ``allow_children`` and ``disable_child_plugins`` didn't work on dragitems


=== 3.1.8 (unreleased) ===

- Removed html5lib from setup.py


=== 3.1.7 (2016-04-27) ===

- Fix packaging problem with the wheel distribution


=== 3.1.6 (2016-04-26) ===

- Fix cache settings
- Fix user lookup for view restrictions/page permissions when using raw id field
- Fixes an issue relating to uninstalling a namespaced application
- Adds "Can change page" permission
- Addresses security vulnerabilities in the `render_model` template tag that
  could lead to escalation of privileges or other security issues.
- Addresses a security vulnerability in the cms' usage of the messages framework
- Fixes security vulnerabilities in custom FormFields that could lead to
  escalation of privileges or other security issues.


=== 3.1.5 (2016-01-29) ===

- Fixed a tree corruption when pasting a nested plugin under another plugin.
- Improve CMSPluginBase.render documentation
- Fix CMSEditableObject context generation which generates to errors with django-classy-tags 0.7.1
- Fix error in toolbar when LocaleMiddleware is not used
- Move templates validation in app.ready
- Fix ExtensionToolbar when language is removed but titles still exists
- Fix pages menu missing on fresh install 3.1
- Fix incorrect language on placeholder text for redirect field
- Fix PageSelectWidget JS syntax
- Fix redirect when disabling toolbar
- Fix CMS_TOOLBAR_HIDE causes 'WSGIRequest' object has no attribute 'toolbar'


=== 3.1.4 (2015-11-24) ===

- Fixed a problem in ``0010_migrate_use_structure.py`` that broke some migration paths to Django 1.8
- Fixed ``fix_tree`` command
- Removed some warnings for Django 1.9
- Fixed issue causing plugins to move when using scroll bar of plugin menu in Firefox & IE
- Fixed JavaScript error when using ``PageSelectWidget``
- Fixed whitespace markup issues in draft mode
- Added plugin migrations layout detection in tests
- Fixed some treebeard corruption issues


=== 3.1.3 (2015-09-01) ===

- Add missing migration
- Exclude PageUser manager from migrations
- Fix check for template instance in Django 1.8.x
- Fix error in PageField for Django 1.8
- Fix some Page tree bugs
- Declare Django 1.6.9 dependency in setup.py
- Make sure cache version returned is an int
- Fix issue preventing migrations to run on a new database (django 1.8)
- Fix get User model in 0010 migration
- Fix support for unpublished language pages
- Add documentation for plugins datamigration
- Fix getting request in _show_placeholder_for_page on Django 1.8
- Fix template inheritance order
- Fix xframe options inheritance order
- Fix placeholder inheritance order
- Fix language chooser template
- Relax html5lib versions
- Fix redirect when deleting a page
- Correct South migration error
- Correct validation on numeric fields in modal popups
- Exclude scssc from manifest
- Remove unpublished pages from menu
- Remove page from menu items for performance reason
- Fix reachability of pages with expired ancestors
- Don't try to modify an immutable QueryDict
- Only attempt to delete cache keys if there are some to be deleted
- Update documentation section
- Fix language chooser template
- Cast to int cache version
- Fix extensions copy when using duplicate page/create page type


=== 3.1.2 (2015-07-02) ===

- Fix placeholder cache invalidation under some circumstances
- Update translations


=== 3.1.1 (2015-06-27) ===

- Add Django 1.8 support
- Tutorial updates and improvements
- Fix issue with causes menu classes to be duplicated in advanced settings
- Fix issue with breadcrumbs not showing
- Fix issues with show_menu templatetags
- Minor documentation fixes
- Revert whitespace cleanup on flash player to fix it
- Correctly restore previous status of dragbars
- Add copy_site command
- Fix an issue related to "Empty all" Placeholder feature
- Fix plugin sorting in py3
- Fix language-related issues when retrieving page URL
- Add setting to disable toolbar for anonymous users
- Fix search results number and items alignment in page changelist
- Preserve information regarding the current view when applying the CMS decorator
- Fix errors with toolbar population
- Fix error with watch_models type
- Fix error with plugin breadcrumbs order
- Change the label "Save and close" to "Save as draft"
- Fix X-Frame-Options on top-level pages
- Fix order of which application urls are injected into urlpatterns
- Fix delete non existing page language
- Fix language fallback for nested plugins
- Fix render_model template tag doesn't show correct change list
- Fix Scanning for placeholders fails on include tags with a variable as an argument
- Fix handling of plugin position attribute
- Fix for some structureboard issues
- Add setting to hide toolbar when a URL is not handled by django CMS
- Add editorconfig configuration
- Make shift tab work correctly in submenu
- Fix get_language_from_request if POST and GET exists
- Fix an error in placeholder cache
- Fix language chooser template


=== 3.1.0 (2015-04-20) ===

- Remove django-mptt in favor of django-treebeard
- Remove compatibility with Django 1.4 / 1.5
- General code cleanup
- Simplify loading of view restrictions in the menu
- South is not marked as optional; to use south on Django 1.6 install django-cms[south]
- Add system_plugin attribute to CMSPluginBase that allow the plugin to override any configured restriction
- Change placeholder language fallback default to True
- Remove plugin table naming compatibility layer
- Remove deprecated cms.context_processors.media context processor
- Add templatetag render_plugin_block
- Add templatetag render_model_add_block
- Add "Structure mode" permission


=== 3.0.17 (unreleased) ===

- Addresses security vulnerabilities in the `render_model` template tag that could
  lead to escalation of privileges or other security issues.
- Fix ExtensionToolbar when language is removed but titles still exists…
- Fix PageSelectWidget JS syntax
- Fix cache settings


=== 3.0.16 (2015-11-24) ===

- Fixed JavaScript error when using ``PageSelectWidget``
- Fixed whitespace markup issues in draft mode
- Added plugin migrations layout detection in tests


=== 3.0.15 (2015-09-01) ===

- Relax html5lib versions
- Fix redirect when deleting a page
- Correct South migration error
- Correct validation on numeric fields in modal popups
- Exclude scssc from manifest
- Remove unpublished pages from menu
- Remove page from menu items for performance reason
- Fix reachability of pages with expired ancestors
- Don't try to modify an immutable QueryDict
- Only attempt to delete cache keys if there are some to be deleted
- Update documentation section
- Fix language chooser template
- Cast to int cache version
- Fix extensions copy when using duplicate page/create page type


=== 3.0.14 (2015-06-27) ===

- Fixed an issue where privileged users could be tricked into performing actions without their knowledge via a CSRF vulnerability
- Fixed an issue related to "Empty all" Placeholder feature
- Fix issue with causes menu classes to be duplicated in advanced settings
- Fix issue with breadcrumbs not showing
- Fix issues with show_menu templatetags
- Fix plugin sorting in py3
- Fix search results number and items alignment in page changelist
- Fix X-Frame-Options on top-level pages
- Preserve information regarding the current view when applying the CMS decorator
- Fix render_model template tag doesn't show correct change list
- Fix language fallback for nested plugins
- Fix order of which application urls are injected into urlpatterns
- Fix delete non existing page language
- Fix Scanning for placeholders fails on include tags with a variable as an argument
- Minor documentation fixes
- Pin South version to 1.0.2
- Pin Html5lib version to 0.999 until a current bug is fixed
- Fix language chooser template


=== 3.0.13 (2015-04-15) ===

- Numerous documentation including installation and tutorial updates
- Numerous improvements to translations
- Improves reliability of apphooks
- Improves reliabiliy of Advanced Settings on page when using apphooks
- Allow page deletion after template removal
- Improves upstream caching accuracy
- Improves CMSAttachMenu registration
- Improves handling of mistyped URLs
- Improves redirection as a result of changes to page slugs, etc.
- Improves performance of "watched models"
- Improves frontend performance relating to resizing the sideframe
- Corrects an issue where items might not be visible in structue mode menus
- Limits version of django-mptt used in CMS for 3.0.x
- Prevent accidental upgrades to Django 1.8, which is not yet supported


=== 3.0.12 (2015-03-06) ===

- Fixed a typo in JavaScript which prevents page tree from working


=== 3.0.11 (2015-03-05) ===

- Core support for multiple instances of the same apphook'ed application
- Fixed the template tag `render_model_add`
- Fixed an issue with reverting to Live
- Fixed a missing migration issue
- Fixed an issue when using the PageField widget
- Fixed an issue where duplicate page slugs is not prevented in some cases
- Fixed an issue where copying a page didn't copy its extensions
- Fixed an issue where translations where broken when operating on a page
- Fixed an edge-case SQLite issue under Django 1.7
- Fixed an issue with confirmation dialog
- Fixed an issue with deprecated 'mimetype'
- Fixed an issue where `cms check`
- Documentation updates


=== 3.0.10 (2015-02-14) ===

- Improved Py3 compatibility
- Improved the behavior when changing the operator's language
- Numerous documentation updates
- Revert a change that caused an issue with saving plugins in some browsers
- Fix an issue where urls were not refreshed when a page slug changes
- Fix an issue with FR translations
- Fixed an issue preventing the correct rendering of custom contextual menu items for plugins
- Fixed an issue relating to recovering deleted pages
- Fixed an issue that caused the uncached placeholder tag to display cached content
- Fixed an issue where extra slashed would appear in apphooked URLs when APPEND_SLASH=False
- Fixed issues relating to the logout function


==== 3.0.9 (2015-01-11) ===

- Revert a change that caused a regression in toolbar login
- Fix an error in a translated phrase
- Fix error when moving items in the page tree


==== 3.0.8 (2015-01-11) ===

- Add require_parent option to CMS_PLACEHOLDER_CONF
- Fix django-mptt version depenency to be PEP440 compatible
- Fix some Django 1.4 compatibility issues
- Add toolbar sanity check
- Fix behavior with CMSPluginBase.get_render_template()
- Fix issue on django >= 1.6 with page form fields.
- Resolve jQuery namespace issues in admin page tree and changeform
- Fix issues for PageField in Firefox/Safari
- Fix some Python 3.4 compatibility issue when using proxy modles
- Fix corner case in plugin copy
- Documentation fixes
- Minor code cleanups


==== 3.0.7 (2014-11-27) ===

- Complete Django 1.7 support
- Numerous updates to the documentation
- Numerous updates to the tutorial
- Updates to better support South 1.0
- Adds some new, user-facing documentation
- Fixes an issue with placeholderadmin permissions
- Numerous fixes for minor issues with the frontend UI
- Fixes issue where the CMS would not reload pages properly if the URL contained a # symbol
- Fixes an issue relating to 'limit_choices_to' in forms.MultiValueFields
- Fixes PageField to work in Django 1.7 environments
- Updates to community and project governance documentation
- Added list of retired core developers
- Added branch policy documentaion


==== 3.0.6 (2014-10-07) ===

- Experimental full Django 1.7 migrations support
- Add CMSPlugin.get_render_model to get the plugin model at render time
- Add simplified API to handle toolbar for page extensions
- Extended custom user model support
- Added option to publish all the pages in a language / site in publisher_publish command
- Fixed a few frontend glitches
- Fixed menu when hide untranslated is set to False
- Fix sitemap ordering
- Fix plugin table name generation fixes


==== 3.0.5 (2014-08-20) ===

- Fixes 2 regressions introduced in 3.0.4
- apphook and plugins can now be registered via decorator


==== 3.0.4 (2014-08-16) ===

- Removed file cms/utils/compat/type_checks.py, use django.utils.six module instead
- Removed file cms/utils/compat/string_io.py, use django.utils.six module instead
- Removed file cms/utils/compat/input.py, use django.utils.six module instead
- Use PY3 from django.utils.six instead of PY2 from cms.utils.compat to check Python version
- Staticplaceholders have not their own permissions
- Apphooks support now nested namespaces
- Apphooks can now exclude module for page permission checking
- fixed the permissions for plugins on apphook pages
- Allow the use of custom admin sites that do not reside under the 'admin' namespace
- Added django 1.7 migrations
- updated docs
- slots for placeholders can now be 255 characters long
- Plugin pool initialises incorrectly if database is down during first request
- some refactoring and simplifications


==== 3.0.3 (2014-07-07) ===

- Added an alias plugin for referencing plugins and placeholders
- Added an api to change the context menus of plugins and placeholders from plugins
- Apphooks respect the page permissions
- Decorator for views with page permissions
- #3266 - api.create_page respects site
- Fixed how permissions are checked for static placeholder.
- Reduced queries on placeholder.clear by 60%
- auto-detect django-suit instead of using explicit setting
- Added the ability to mark (Sub)Menu's 'active'.
- fallback language fixes for pages
- Implemented transaction.atomic in django 1.4/1.5 way
- Added a automatic dynamic template directory for page templates


==== 3.0.2 (2014-05-21) ===

- Add 'as' form to render_placeholder templatetag to save the result in context
- Added changeable strings for "?edit", "?edit_off" and "?build" urls
- utils.page_resolver was optimized. get_page_from_path() api changed


==== 3.0.1 (2014-04-30) ===

- Renamed NamespaceAllreadyRegistered to NamespaceAlreadyRegistered in menus/exceptions.py
- Frontend editor UI fixes
- Fix in cms fix-mptt command


==== 3.0.0 (2014-04-08) ===

- Plugins are only editable in frontend
- PluginEditor has been removed in backend
- New frontend editing
- New Toolbar
- Plugin API for creating new plugins and moving has changed
- render_to_response replaced with TemplateResponse in cms.views
- CMS_SEO_FIELDS removed and seo fields better integrated
- meta_keywords field removed as not relevant anymore
- CMS_MENU_TITLE_OVERWRITE default changed to True
- Toolbar has language switcher built in
- User settings module added for saving the language of the user so when he switches languages the toolbar/interface
  keeps the language.
- language_chooser templatetag now only displays public languages, even when you are logged in as staff.
- undo and redo functionality added in toolbar if django-reversion is installed.
- page admin split in 3 different for basic, advanced and permissions
- New show_editable_page_title templatetag to edit page title from the frontend
- Removed PLACEHOLDER_FRONTEND_EDITING setting
- Removed CMS_URL_OVERWRITE setting. Always enabled.
- Removed CMS_MENU_TITLE_OVERWRITE settings. Always enabled.
- Removed CMS_REDIRECTS. Always enabled.
- Removed CMS_SOFTROOT. Always enabled.
- Removed CMS_SHOW_START_DATE. Always enabled.
- Removed CMS_SHOW_END_DATE. Always enabled.
- Added (optional) language fallback for placeholders.
- moved apphooks from title to page model so we need to add them only once.
- request.current_app has been removed.
- added a namespace field, reverse_id is not used anymore for apphook namespaces.
- PlaceholderAdmin is deprecated and available as mixin class renamed to PlaceholderAdminMixin.
- PlaceholderAdmin does not have LanguageTabs anymore. It only has a PluginAPI now.
- PageAdmin uses the same Plugin API as PlaceholderAdmin
- Toolbar API for your own apps added
- twitter plugin removed
- file plugin removed
- flash plugin removed
- googlemap plugin removed
- inherit plugin removed
- picture plugin removed
- teaser plugin removed
- video plugin removed
- link plugin removed
- snippet plugin removed
- Object level permission support for Placeholder
- Configuration for plugin custom modules and labels in the toolbar UI
- Added copy-lang subcommand to copy content between languages
- Added static_placeholder templatetag
- Moved render_placeholder from placeholder_tags to cms_tags
- django 1.6 support added
- Frontedit editor for Django models
- Extending the page & title model API
- Placeholders can be configured to have plugins automatically added.
- Publishing is now language independent and the tree-view has been updated to reflect this
- Removed the plugin DB-name magic and added a compatibility layer
- urls_need_reloading signal added when an apphook change is detected.
- CMS_PAGE_CACHE, CMS_PLACEHOLDER_CACHE and CMS_PLUGIN_CACHE settings and functionality added. Default is True
- Detect admin object creation and changes via toolbar and redirect to them.
- Added support for custom user models
- Added PageTypes
- Added CMS_MAX_PAGE_HISTORY_REVERSIONS and changed default of CMS_MAX_PAGE_PUBLISH_REVERSIONS
- Added option to {% static_placeholder %} to render only on the current site.


==== 2.4.2 (2013-05-29)===

- Apphook edit mode bugfix
- Added option to render_placeholder tag to set language
- Huge permission cache invalidation speed up
- Doc improvements
- css cleanup in PlaceholderAdmin
- Log change of page status done via AJAX
- Use --noinput convention for delete_orphaned_plugins command
- added Testing docs
- fixed more issues with only one language
- locales updated


==== 2.4.1 (2013-04-22)===

- USE_I18N=False fixed
- some frontend css stuff fixed
- check_copy_relations fixed for abstract classes
- non public frontend languages fixed


==== 2.4.0 (2013-04-17)===

Please see Install/2.4 release notes *before* attempting to upgrade to version 2.4.

- Compatibility with Django 1.4 and 1.5 (1.3 support dropped)
- Support for Python 2.5 dropped
- CMS_MAX_PAGE_PUBLISH_REVERSIONS has been added
- Reversion integration has changed to limit DB size
- CMS_LANGUAGE setting has changed
- CMS_HIDE_UNTRANSLATED setting removed
- CMS_LANGUAGE_FALLBACK setting removed
- CMS_LANGUAGE_CONF setting removed
- CMS_SITE_LANGUAGES setting removed
- CMS_FRONTEND_LANGUAGES setting removed
- MultilingualMiddleware has been removed
- CMS_FLAT_URLS has been removed
- CMS_MODERATOR has been removed and replaced with simple publisher.
- PlaceholderAdmin has now language tabs and has support for django-hvad
- Added `cms.middleware.language.LanguageCookieMiddleware`
- Added CMS_RAW_ID_USERS


==== 2.3.4 (2012-11-09) ====

- Fixed WymEditor
- Fixed Norwegian translations
- Fixed a bug that could lead to slug clashes
- Fixed page change form (jQuery and permissions)
- Fixed placeholder field permission checks


==== 2.3.3 ====

 - fixed an incompatibility with Python 2.5


==== 2.3.2 ====

- MIGRATION: 0036_auto__add_field_cmsplugin_changed_date.py - new field changed_date on CMSPlugin
- CMS_FRONTEND_LANGUAGES limits django languages as well during language selection
- Wymeditor updated to 1.0.4a
- icon_url escape fixed
- Ukranian translation added
- Fixed wrong language prefix handling for form actions and admin preview
- Admin icons in django 1.4 fixed
- Added requirements.txt for pip and testing in test_requirements
- Google map plugin with height and width properties. Migrations will set default values on not-null fields.
- Docs fixes
- Code cleanup
- Switched html5lib to HTML serializer
- Removed handling of iterables in plugin_pool.register_plugin
- Performance and reduced queries
- Link has target support
- Made the PageAttribute templatetag an 'asTag'
- JQuery namespace fixes in admin


==== 2.3.1 ====

- pinned version of django-mptt to 0.5.1 or 0.5.2


==== 2.3.0 ====

- Compatibility with Django 1.3.1 and 1.4 (1.2 support dropped)
- Lazy admin page tree loading
- Toolbar JS isolation
- Destructive plugin actions fixed (cancel button, moving plugins)
- Refactored tests
- Fixed or clause of placeholder tag
- Fixed double escaping of icon sources for inline plugins
- Fixed order of PageSelectWidget
- Fixed invalid HTML generated by file plugin
- Fixed migration order of plugins
- Fixed internationalized strings in JS not being escaped
- django-reversion dependency upgraded to 1.6
- django-sekizai dependency upgraded to 0.6.1 or higher
- django-mptt dependency upgraded to 0.5.1 or higher


==== 2.2.0 (2011-09-10) ====

- Replaced the old plugin media framework with django-sekizai. (This changed some plugin templates which might cause problems with your CSS styling).
- Made django-mptt a proper dependency
- Removed support for django-dbgettext
- Google Maps Plugin now defaults to use HTTPS.
- Google Maps Plugin now uses the version 3 of their API, no longer requiring an API Key.


==== 2.1.4 (2011-08-24) ====

- Fixed a XSS issue in Text Plugins


==== 2.1.3 (2011-02-22) ====

- Fixed a serious security issue in PlaceholderAdmin
- Fixed bug with submenus showing pages that are not 'in_navigation' (#716, thanks to Iacopo Spalletti for the patch)
- Fixed PlaceholderField not respecting limits in CMS_PLACEHOLDER_CONF (thanks to Ben Hockey for reporting this)
- Fixed the double-monkeypatch check for url reversing (thanks to Benjamin Wohlwend for the patch)


==== 2.1.2 (2011-02-16) ====

- Fixed issues with the CSRF fix from 2.1.1.
- Updated translation files from transifex.


==== 2.1.1 (2011-02-09) ====

- Fixed CMS AJAX requests not being CSRF protected, thus not working in Django 1.2.5
- Fixed toolbar CSS issues in Chrome/Firefox


==== 2.1.0 (2011-01-26) ====

- language namespaces for apphooks (reverse("de:myview"), reverse("en:myview"))
- video plugin switch to https://github.com/FlashJunior/OSFlashVideoPlayer
- frontediting added (cms.middlware.toolbar.ToolbarMiddleware)
- testsuite works now under sqlite and postgres
- orphaned text embed plugins get now deleted if not referenced in the text anymore
- placeholder templatetag: "theme" attribute removed in favor of "width" (backward incompatible change if theme was used)
- menu is its own app now
- menu modifiers (you can register menu modifiers that can change menu nodes or rearrange them)
- menus are now class based.
- apphooks are now class based and can bring multiple menus and urls.py with them.
- menus and apphooks are auto-discovered now
- example templates look a lot better now.
- languages are not a dropdown anymore but fancy tabs
- placeholderend templatetag added: {% placeholder "content" %}There is no content here{% endplaceholder %}
- plugins can now be used in other apps :) see cms/docs/placeholders.txt
- plugins can now be grouped
- a lot of bugfixes
- the cms now depends on the cms.middleware.media.PlaceholderMediaMiddleware middleware
- templatetags refactored: see cms/docs/templatetags.txt for new signatures.
- placeholder has new option: or and a endpalceholder templatetag


==== 2.0.2 (2009-12-14) ====

- testsuite working again
- changelog file added

==== 2.0.1 (2009-12-13) ====

- mostly bugfixes (18 tickets closed)
- docs updated
- permissions now working in multisite environment
- home is now graphically designated in tree-view<|MERGE_RESOLUTION|>--- conflicted
+++ resolved
@@ -1,16 +1,14 @@
-<<<<<<< HEAD
+=== 3.8.0 (unreleased) ===
+
+* ...
+
+
 === 3.7.0 (2019-09-25) ===
-=======
-=== 3.7.0 (unreleased) ===
->>>>>>> efbeaa0b
 
 * Introduced Django 2.2 support.
 * Introduced Python 3.7 support.
 * Fixed test suite.
-<<<<<<< HEAD
 * Fixed override ``urlconf_module`` so that Django system checks don't crash.
-=======
->>>>>>> efbeaa0b
 
 
 === 3.6.0 (2019-01-29) ===
