#!/bin/env python
from __future__ import print_function, with_statement
import contextlib
import multiprocessing
import pkgutil
import pyclbr
import subprocess
import os
import sys
import warnings

from docopt import docopt
from django import VERSION
from django.utils import autoreload

from cms import __version__
from cms.test_utils.cli import configure
from cms.test_utils.tmpdir import temp_dir

__doc__ = '''django CMS development helper script. 

To use a different database, set the DATABASE_URL environment variable to a
dj-database-url compatible value.

Usage:
    develop.py test [--parallel | --failfast] [--migrate] [<test-label>...] [--xvfb]
    develop.py timed test [test-label...] [--xvfb]
    develop.py isolated test [<test-label>...] [--parallel] [--migrate] [--xvfb]
    develop.py server [--port=<port>] [--bind=<bind>] [--migrate]
    develop.py shell
    develop.py compilemessages
    develop.py makemessages

Options:
    -h --help                   Show this screen.
    --version                   Show version.
    --parallel                  Run tests in parallel.
    --migrate                   Use south migrations in test or server command.
    --failfast                  Stop tests on first failure (only if not --parallel).
    --port=<port>               Port to listen on [default: 8000].
    --bind=<bind>               Interface to bind to [default: 127.0.0.1].
    --xvfb                      Use a virtual X framebuffer for frontend testing, requires xvfbwrapper to be installed.
'''


def server(bind='127.0.0.1', port=8000, migrate=False):
    if os.environ.get("RUN_MAIN") != "true":
        from south.management.commands import syncdb, migrate
        if migrate:
            syncdb.Command().handle_noargs(interactive=False, verbosity=1, database='default')
            migrate.Command().handle(interactive=False, verbosity=1)
        else:
            syncdb.Command().handle_noargs(interactive=False, verbosity=1, database='default', migrate=False, migrate_all=True)
            migrate.Command().handle(interactive=False, verbosity=1, fake=True)
        from django.contrib.auth.models import User
        if not User.objects.filter(is_superuser=True).exists():
            usr = User()
            usr.username = 'admin'
            usr.email = 'admin@admin.com'
            usr.set_password('admin')
            usr.is_superuser = True
            usr.is_staff = True
            usr.is_active = True
            usr.save()
            print('')
            print("A admin user (username: admin, password: admin) has been created.")
            print('')
    from django.contrib.staticfiles.management.commands import runserver
    rs = runserver.Command()
    rs.stdout = sys.stdout
    rs.stderr = sys.stderr
    rs.use_ipv6 = False
    rs._raw_ipv6 = False
    rs.addr = bind
    rs.port = port
    autoreload.main(rs.inner_run, (), {
        'addrport': '%s:%s' % (bind, port),
        'insecure_serving': True,
        'use_threading': True
    })

def _split(itr, num):
    split = []
    size = int(len(itr) / num)
    for index in range(num):
        split.append(itr[size * index:size * (index + 1)])
    return split

def _get_test_labels():
    test_labels = []
    for module in [name for _, name, _ in pkgutil.iter_modules([os.path.join("cms","tests")])]:
        clsmembers = pyclbr.readmodule("cms.tests.%s" % module)
        for clsname, cls in clsmembers.items():
            for method, _ in cls.methods.items():
                if method.startswith('test_'):
                    test_labels.append('cms.%s.%s' % (clsname, method))
    return test_labels

def _test_run_worker(test_labels, failfast=False, test_runner='django.test.simple.DjangoTestSuiteRunner'):
    warnings.filterwarnings(
        'error', r"DateTimeField received a naive datetime",
        RuntimeWarning, r'django\.db\.models\.fields')
    from django.conf import settings
    settings.TEST_RUNNER = test_runner
    from django.test.utils import get_runner
    TestRunner = get_runner(settings)

    test_runner = TestRunner(verbosity=1, interactive=False, failfast=failfast)
    failures = test_runner.run_tests(test_labels)
    return failures

def _test_in_subprocess(test_labels):
    return subprocess.call(['python', 'develop.py', 'test'] + test_labels)

def isolated(test_labels, parallel=False):
    test_labels = test_labels or _get_test_labels()
    if parallel:
        pool = multiprocessing.Pool()
        mapper = pool.map
    else:
        mapper = map
    results = mapper(_test_in_subprocess, ([test_label] for test_label in test_labels))
    failures = [test_label for test_label, return_code in zip(test_labels, results) if return_code != 0]
    return failures

def timed(test_labels):
    return _test_run_worker(test_labels, test_runner='cms.test_utils.runners.TimedTestRunner')

def test(test_labels, parallel=False, failfast=False):
    test_labels = test_labels or _get_test_labels()
    if parallel:
        worker_tests = _split(test_labels, multiprocessing.cpu_count())

        pool = multiprocessing.Pool()
        failures = sum(pool.map(_test_run_worker, worker_tests))
        return failures
    else:
        return _test_run_worker(test_labels, failfast)

def compilemessages():
    from django.core.management import call_command
    os.chdir('cms')
    call_command('compilemessages', all=True)

def makemessages():
    from django.core.management import call_command
    os.chdir('cms')
    call_command('makemessages', locale='en')

def shell():
    from django.core.management import call_command
    call_command('shell')

if __name__ == '__main__':
    args = docopt(__doc__, version=__version__)

    # configure django
    warnings.filterwarnings(
        'error', r"DateTimeField received a naive datetime",
        RuntimeWarning, r'django\.db\.models\.fields')

    default_name = ':memory:' if args['test'] else 'local.sqlite'

    db_url = os.environ.get("DATABASE_URL", "sqlite://localhost/%s" % default_name)
    migrate = args.get('--migrate', False)

    with temp_dir() as STATIC_ROOT:
        with temp_dir() as MEDIA_ROOT:
            use_tz = VERSION[:2] >= (1, 4)
<<<<<<< HEAD
            configure(db_url=db_url,
                ROOT_URLCONF='cms.test_utils.project.urls',
                STATIC_ROOT=STATIC_ROOT,
                MEDIA_ROOT=MEDIA_ROOT,
                USE_TZ=use_tz,
                SOUTH_TESTS_MIGRATE=migrate
            )

=======
            configs = {
                'db_url': db_url,
                'ROOT_URLCONF': 'cms.test_utils.project.urls',
                'STATIC_ROOT': STATIC_ROOT,
                'MEDIA_ROOT': MEDIA_ROOT,
                'USE_TZ': use_tz,
                'SOUTH_TESTS_MIGRATE': migrate,
            }
            if args['test']:
                configs['SESSION_ENGINE'] = "django.contrib.sessions.backends.cache"
            configure(**configs)
>>>>>>> a9c6838d
            # run
            if args['test']:
                # make "Address already in use" errors less likely, see Django
                # docs for more details on this env variable.
                os.environ.setdefault(
                    'DJANGO_LIVE_TEST_SERVER_ADDRESS',
                    'localhost:8000-9000'
                )
                if args['--xvfb']:
                    import xvfbwrapper
                    context = xvfbwrapper.Xvfb(width=1280, height=720)
                else:
                    @contextlib.contextmanager
                    def null_context():
                        yield
                    context = null_context()

                with context:
                    if args['isolated']:
                        failures = isolated(args['<test-label>'], args['--parallel'])
                        print()
                        print("Failed tests")
                        print("============")
                        if failures:
                            for failure in failures:
                                print(" - %s" % failure)
                        else:
                            print(" None")
                        num_failures = len(failures)
                    elif args['timed']:
                        num_failures = timed(args['<test-label>'])
                    else:
                        num_failures = test(args['<test-label>'], args['--parallel'], args['--failfast'])
                    sys.exit(num_failures)
            elif args['server']:
                server(args['--bind'], args['--port'], migrate)
            elif args['shell']:
                shell()
            elif args['compilemessages']:
                compilemessages()
            elif args['makemessages']:
                compilemessages()<|MERGE_RESOLUTION|>--- conflicted
+++ resolved
@@ -167,16 +167,6 @@
     with temp_dir() as STATIC_ROOT:
         with temp_dir() as MEDIA_ROOT:
             use_tz = VERSION[:2] >= (1, 4)
-<<<<<<< HEAD
-            configure(db_url=db_url,
-                ROOT_URLCONF='cms.test_utils.project.urls',
-                STATIC_ROOT=STATIC_ROOT,
-                MEDIA_ROOT=MEDIA_ROOT,
-                USE_TZ=use_tz,
-                SOUTH_TESTS_MIGRATE=migrate
-            )
-
-=======
             configs = {
                 'db_url': db_url,
                 'ROOT_URLCONF': 'cms.test_utils.project.urls',
@@ -188,7 +178,6 @@
             if args['test']:
                 configs['SESSION_ENGINE'] = "django.contrib.sessions.backends.cache"
             configure(**configs)
->>>>>>> a9c6838d
             # run
             if args['test']:
                 # make "Address already in use" errors less likely, see Django
