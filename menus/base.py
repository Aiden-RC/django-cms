--- conflicted
+++ resolved
@@ -15,7 +15,6 @@
         """
         raise NotImplementedError
 
-<<<<<<< HEAD
 
 class Modifier(object):
 
@@ -26,34 +25,17 @@
 class NavigationNode(object):
 
     def __init__(self, title, url, id, parent_id=None, parent_namespace=None,
-            attr=None, visible=True):
+                 attr=None, visible=True):
         self.children = []  # do not touch
         self.parent = None  # do not touch, code depends on this
         self.namespace = None  # TODO: Assert why we need this and above
-=======
-class Modifier(object):
-
-    def modify(self, request, nodes, namespace, root_id,  post_cut, breadcrumb):
-        pass
-
-class NavigationNode(object):
-
-    def __init__(self, title, url, id, parent_id=None, parent_namespace=None, attr=None, visible=True):
-        self.children = [] # do not touch
-        self.parent = None # do not touch, code depends on this
-        self.namespace = None # TODO: Assert why we need this and above
->>>>>>> 63a35cff
         self.title = title
         self.url = url
         self.id = id
         self.parent_id = parent_id
         self.parent_namespace = parent_namespace
         self.visible = visible
-<<<<<<< HEAD
-        self.attr = attr or {}
-=======
         self.attr = attr or {} # To avoid declaring a dict in defaults...
->>>>>>> 63a35cff
 
     def __repr__(self):
         return "<Navigation Node: %s>" % smart_str(self.title)
