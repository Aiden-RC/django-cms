# -*- coding: utf-8 -*-

from logging import getLogger

from django.conf import settings
from django.contrib import messages
from django.contrib.sites.models import Site
from django.core.cache import cache
from django.core.exceptions import ValidationError
from django.core.urlresolvers import NoReverseMatch
from django.utils.translation import get_language
from django.utils.translation import ugettext_lazy as _

from cms.utils import get_cms_setting
from cms.utils.django_load import load

from menus.base import Menu
from menus.exceptions import NamespaceAlreadyRegistered
from menus.models import CacheKey

import copy

logger = getLogger('menus')


def _build_nodes_inner_for_one_menu(nodes, menu_class_name):
    '''
    This is an easier to test "inner loop" building the menu tree structure
    for one menu (one language, one site)
    '''
    done_nodes = {}  # Dict of node.id:Node
    final_nodes = []

    # This is to prevent infinite loops - we need to compare the number of
    # times we see a specific node to "something", and for the time being,
    # it's the total number of nodes
    list_total_length = len(nodes)

    while nodes:
        # For when the node has a parent_id but we haven't seen it yet.
        # We must not append it to the final list in this case!
        should_add_to_final_list = True

        node = nodes.pop(0)

        # Increment the "seen" counter for this specific node.
        node._counter = getattr(node, '_counter', 0) + 1

        # Implicit namespacing by menu.__name__
        if not node.namespace:
            node.namespace = menu_class_name
        if node.namespace not in done_nodes:
            # We need to create the namespace dict to avoid KeyErrors
            done_nodes[node.namespace] = {}

        # If we have seen the parent_id already...
        if node.parent_id in done_nodes[node.namespace]:
            # Implicit parent namespace by menu.__name__
            if not node.parent_namespace:
                node.parent_namespace = menu_class_name
            parent = done_nodes[node.namespace][node.parent_id]
            parent.children.append(node)
            node.parent = parent
        # If it has a parent_id but we haven't seen it yet...
        elif node.parent_id:
            # We check for infinite loops here, by comparing the number of
            # times we "saw" this node to the number of nodes in the list
            if node._counter < list_total_length:
                nodes.append(node)
            # Never add this node to the final list until it has a real
            # parent (node.parent)
            should_add_to_final_list = False

        if should_add_to_final_list:
            final_nodes.append(node)
            # add it to the "seen" list
            done_nodes[node.namespace][node.id] = node
    return final_nodes


class MenuPool(object):
    def __init__(self):
        self.menus = {}
        self.modifiers = []
        self.discovered = False
        self._expanded = False

    def discover_menus(self):
        if self.discovered:
            return
        load('menu')
        from menus.modifiers import register
        register()
        self.discovered = True
        self._expanded = False

    def _expand_menus(self):
        """
        Expands the menu_pool by converting any found CMSAttachMenu entries to
        one entry for each instance they are attached to. and instantiates menus
        from the existing menu classes.
        """

        # Ideally, this would have been done in discover_menus(), but the pages
        # aren't loaded when that executes. This private method is used to
        # perform the expansion and instantiate the menus classes into menu-
        # instances just before any menus are built.

        if self._expanded:
            return
        expanded_menus = {}
        for menu_class_name, menu_cls in self.menus.items():
            # In order to be eligible for "expansion", the menu_cls must, in
            # fact, be an instantiable class. We are lenient about this here,
            # though, because the CMS has previously allowed attaching
            # CMSAttachMenu's as objects rather than classes.
            if isinstance(menu_cls, Menu):
                # A Menu **instance** was registered, this is non-standard, but
                # acceptable. However, it cannot be "expanded", so, just add it
                # as-is to the list of expanded_menus.
                menu_cls = menu_cls.__class__
            if hasattr(menu_cls, "get_instances"):
                # It quacks like a CMSAttachMenu, expand away!
                # If a menu exists but has no instances,
                # it's included in the available menus as is
                instances = menu_cls.get_instances()
                if not instances:
                    expanded_menus[menu_class_name] = menu_cls()
                else:
                    for instance in instances:
                        namespace = "{0}:{1}".format(
                            menu_class_name, instance.pk)
                        menu_inst = menu_cls()
                        menu_inst.instance = instance
                        expanded_menus[namespace] = menu_inst
            elif hasattr(menu_cls, "get_nodes"):
                # This is another type of Menu, cannot be expanded, but must be
                # instantiated, none-the-less.
                expanded_menus[menu_class_name] = menu_cls()
            else:
                raise ValidationError(
                    "Something was registered as a menu, but isn't.")

        self._expanded = True
        self.menus = expanded_menus

    def clear(self, site_id=None, language=None, all=False):
        '''
        This invalidates the cache for a given menu (site_id and language)
        '''
        if all:
            cache_keys = CacheKey.objects.get_keys()
        else:
            cache_keys = CacheKey.objects.get_keys(site_id, language)
        to_be_deleted = cache_keys.distinct().values_list('key', flat=True)
        cache.delete_many(to_be_deleted)
        cache_keys.delete()

    def register_menu(self, menu_cls):
        from menus.base import Menu
        assert issubclass(menu_cls, Menu)
        # If we should register a menu after we've already expanded the existing
        # ones, we need to mark it as such.
        self._expanded = False
        if menu_cls.__name__ in self.menus.keys():
            raise NamespaceAlreadyRegistered(
                "[{0}] a menu with this name is already registered".format(
                    menu_cls.__name__))
        # Note: menu_cls should still be the menu CLASS at this point. It will
        # be instantiated in self._expand_menus().
        self.menus[menu_cls.__name__] = menu_cls

    def register_modifier(self, modifier_class):
        from menus.base import Modifier
        assert issubclass(modifier_class, Modifier)
        if modifier_class not in self.modifiers:
            self.modifiers.append(modifier_class)

    def _build_nodes(self, request, site_id):
        """
        This is slow. Caching must be used.
        One menu is built per language and per site.

        Namespaces: they are ID prefixes to avoid node ID clashes when plugging
        multiple trees together.

        - We iterate on the list of nodes.
        - We store encountered nodes in a dict (with namespaces):
            done_nodes[<namespace>][<node's id>] = node
        - When a node has a parent defined, we lookup that parent in done_nodes
            if it's found:
                set the node as the node's parent's child (re-read this)
            else:
                the node is put at the bottom of the list
        """
        # Before we do anything, make sure that the menus are expanded.
        self._expand_menus()
        # Cache key management
        lang = get_language()
        prefix = getattr(settings, "CMS_CACHE_PREFIX", "menu_cache_")
        key = "%smenu_nodes_%s_%s" % (prefix, lang, site_id)
        if request.user.is_authenticated():
            key += "_%s_user" % request.user.pk
        cached_nodes = cache.get(key, None)
        if cached_nodes:
            return cached_nodes

        final_nodes = []
        for menu_class_name in self.menus:
            menu = self.menus[menu_class_name]
            try:
                nodes = menu.get_nodes(request)
            except NoReverseMatch:
                # Apps might raise NoReverseMatch if an apphook does not yet
                # exist, skip them instead of crashing
                nodes = []
                toolbar = getattr(request, 'toolbar', None)
                if toolbar and toolbar.is_staff:
                    messages.error(request,
                        _('Menu %s cannot be loaded. Please, make sure all '
                          'its urls exist and can be resolved.') %
                        menu_class_name)
                logger.error("Menu %s could not be loaded." %
                    menu_class_name, exc_info=True)
            # nodes is a list of navigation nodes (page tree in cms + others)
            final_nodes += _build_nodes_inner_for_one_menu(
                nodes, menu_class_name)

        cache.set(key, final_nodes, get_cms_setting('CACHE_DURATIONS')['menus'])
        # We need to have a list of the cache keys for languages and sites that
        # span several processes - so we follow the Django way and share through
        # the database. It's still cheaper than recomputing every time!
        # This way we can selectively invalidate per-site and per-language,
        # since the cache shared but the keys aren't
        CacheKey.objects.get_or_create(key=key, language=lang, site=site_id)
        return final_nodes

    def apply_modifiers(self, nodes, request, namespace=None, root_id=None,
            post_cut=False, breadcrumb=False):
        if not post_cut:
            nodes = self._mark_selected(request, nodes)
        for cls in self.modifiers:
            inst = cls()
            nodes = inst.modify(
                request, nodes, namespace, root_id, post_cut, breadcrumb)
        return nodes

    def get_nodes(self, request, namespace=None, root_id=None, site_id=None,
            breadcrumb=False):
        self.discover_menus()
        if not site_id:
            site_id = Site.objects.get_current().pk
        nodes = self._build_nodes(request, site_id)
        nodes = copy.deepcopy(nodes)
        nodes = self.apply_modifiers(nodes, request, namespace, root_id,
                                     post_cut=False, breadcrumb=breadcrumb)
        return nodes

    def _mark_selected(self, request, nodes):
        # There /may/ be two nodes that get marked with selected. A published
        # and a draft version of the node. We'll mark both, later, the unused
        # one will be removed anyway.
        sel = []
        for node in nodes:
            node.sibling = False
            node.ancestor = False
            node.descendant = False
            node_abs_url = node.get_absolute_url()
            if node_abs_url == request.path[:len(node_abs_url)]:
                if sel:
                    if len(node_abs_url) > len(sel[0].get_absolute_url()):
                        sel = [node]
                    elif len(node_abs_url) == len(sel[0].get_absolute_url()):
                        sel.append(node)
                else:
                    sel = [node]
        for node in nodes:
            node.selected = (node in sel)
        return nodes

    def get_menus_by_attribute(self, name, value):
        """
        Returns the list of menus that match the name/value criteria provided.
        """
        # Note that we are limiting the output to only single instances of any
        # specific menu class. This is to address issue (#4041) which has
        # cropped-up in 3.0.13/3.0.0.
        self.discover_menus()
<<<<<<< HEAD
        return [(menu_class_name, menu.name)
                for menu_class_name, menu in self.menus.items()
                if getattr(menu, name, None) == value]
=======
        self._expand_menus()
        found = set()
        for menu in self.menus.items():
            if hasattr(menu[1], name) and getattr(menu[1], name, None) == value:
                found.add((menu[1].__class__.__name__, menu[1].name))
        return sorted(list(found))
>>>>>>> 8bdef8de

    def get_nodes_by_attribute(self, nodes, name, value):
        return [node for node in nodes if node.attr.get(name, None) == value]

menu_pool = MenuPool()<|MERGE_RESOLUTION|>--- conflicted
+++ resolved
@@ -286,18 +286,10 @@
         # specific menu class. This is to address issue (#4041) which has
         # cropped-up in 3.0.13/3.0.0.
         self.discover_menus()
-<<<<<<< HEAD
-        return [(menu_class_name, menu.name)
-                for menu_class_name, menu in self.menus.items()
-                if getattr(menu, name, None) == value]
-=======
         self._expand_menus()
-        found = set()
-        for menu in self.menus.items():
-            if hasattr(menu[1], name) and getattr(menu[1], name, None) == value:
-                found.add((menu[1].__class__.__name__, menu[1].name))
-        return sorted(list(found))
->>>>>>> 8bdef8de
+        return sorted(list(set([(menu.__class__.__name__, menu.name)
+                                for menu_class_name, menu in self.menus.items()
+                                if getattr(menu, name, None) == value])))
 
     def get_nodes_by_attribute(self, nodes, name, value):
         return [node for node in nodes if node.attr.get(name, None) == value]
