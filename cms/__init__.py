# -*- coding: utf-8 -*-
<<<<<<< HEAD
__version__ = '3.0c1'
__revision__ = 'e03e92ba7c5b38ca6276d35c618edb50623dfdac'
=======
__version__ = '3.0b4.dev14'
>>>>>>> ee8f8ae6
<|MERGE_RESOLUTION|>--- conflicted
+++ resolved
@@ -1,7 +1,2 @@
 # -*- coding: utf-8 -*-
-<<<<<<< HEAD
-__version__ = '3.0c1'
-__revision__ = 'e03e92ba7c5b38ca6276d35c618edb50623dfdac'
-=======
-__version__ = '3.0b4.dev14'
->>>>>>> ee8f8ae6
+__version__ = '3.0c1'