--- conflicted
+++ resolved
@@ -191,16 +191,9 @@
         return List(RIGHT, 'admin', _('Admin'), 'cms/images/toolbar/icons/icon_admin.png',
                     items=admin_items)
     
-<<<<<<< HEAD
-    def request_hook(self, request):
-        if request.method != 'POST':
-            return self._request_hook_get(request)
-=======
     def request_hook(self):
-        self.request.session['cms_edit'] = True
         if self.request.method != 'POST':
             return self._request_hook_get()
->>>>>>> 368b8e24
         else:
             return self._request_hook_post()
         
