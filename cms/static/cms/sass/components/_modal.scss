//##############################################################################
// MODAL

// Editing plugins in frontend
.cms-modal {
    display: none;
    position: fixed;
    top: 50%;
    left: 50%;
    overflow: hidden;
    z-index: z(modal, base);
    border-radius: $modal-border-radius;
    background: $modal-bgcolor;
    box-shadow: $modal-shadow;
    user-select: none;
    transform: scale(0) translateZ(0);
    transition: transform $speed-base;

    .cms-modal-maximized & {
        right: 0;
        bottom: 0;
        top: 0 !important;
        left: 0 !important;
        border-radius: 0;
        margin: 0 !important;
        width: auto !important;
        height: auto !important;

        .cms-modal-title {
            // set correct cursor when maximized #3111
            cursor: default;
        }
    }

    .cms-modal-minimized & {
        width: auto !important;
        height: auto !important;
        top: 1px !important;
        margin: 0 !important;

        .cms-modal-body,
        .cms-modal-breadcrumb,
        .cms-modal-foot {
            display: none !important;
        }
        .cms-modal-title {
            // set correct cursor when maximized #3111
            cursor: default;
            padding-right: $modal-header-button-area-size * 3;
        }
        .cms-modal-title-suffix {
            display: none;
        }
        .cms-modal-minimize {
            right: $modal-header-button-area-size + $padding-base;
        }
    }
}
.cms-modal-morphing {
    transition: all $speed-base;
}
.cms-modal-open {
    transform: scale(1) translateZ(0);
}
.cms-modal-body {
    position: absolute;
    z-index: z(modal, body);
    left: 0;
    top: $modal-header-height;
    right: 0;
    bottom: $modal-footer-height;
    border-top: 1px solid $gray-lighter;
    border-bottom: 1px solid $gray-lighter;
}

.cms-modal-foot {
    position: absolute;
    overflow: hidden;
    clear: both;
    height: $modal-footer-height;
    left: 0;
    bottom: 0;
    right: 0;
    z-index: z(modal, footer);
}
// this elements shows up on top of an iframe as soon as the dragging starts
// so if you are moving the mouse really fast and mouse hovers over an iframe
// mouse events do not go to the iframe but keep firing in the parent document
.cms-modal-shim {
    display: none;
    position: absolute;
    top: 0;
    left: 0;
    z-index: z(modal, shim);
    width: 100%;
    height: 100%;
}
.cms-modal-frame {
    position: relative;
    z-index: z(modal, frame);
    width: 100%;
    height: 100%;
    // forces things on touch devices like iPad
    -webkit-overflow-scrolling: touch;
    overflow-y: auto;
}
.cms-modal-frame iframe {
    display: block;
    // starting from iOS 4.something iframe size is forced
    // to be equal to it's contents height, so these are not really
    // respected
    width: 100%;
    height: 100%;
}

.cms-modal-head {
    position: relative;
}
.cms-modal-title {
    display: block;
    color: $gray-darker;
    font-size: $modal-header-title-font-size;
    font-weight: bold;
    line-height: $modal-header-height;
    padding: 0 $padding-large;
    cursor: move;
    white-space: nowrap;
    overflow: hidden;
    text-overflow: ellipsis;
    margin-right: $modal-header-button-area-size * 3 + $padding-normal;
    .cms-modal-title-suffix {
        font-weight: normal;
        padding-left: $padding-normal;
    }
    .cms-modal-title-prefix:empty + .cms-modal-title-suffix {
        font-weight: bold;
<<<<<<< HEAD
        line-height: $modal-header-height;
        min-height: $modal-header-height;
        padding: 0 $padding-large;
        cursor: move;
        white-space: nowrap;
        overflow: hidden;
        text-overflow: ellipsis;
        margin-right: $modal-header-button-area-size * 3 + $padding-normal;
        .cms-modal-title-suffix {
            font-weight: normal;
            padding-left: $padding-normal;
            height: $modal-header-height;
        }
        .cms-modal-title-prefix:empty + .cms-modal-title-suffix {
            font-weight: bold;
            padding-left: 0;
        }
=======
        padding-left: 0;
>>>>>>> fad32258
    }
}

.cms-modal-minimize,
.cms-modal-close,
.cms-modal-maximize {
    display: block;
    position: absolute;
    top: 50%;
    margin-top: -$modal-header-button-area-size / 2;
    right: $padding-normal;
    color: $gray-light;
    text-align: center;
    width: $modal-header-button-area-size;
    height: $modal-header-button-area-size;
    cursor: pointer;
    &:before {
        position: relative;
        top: ($modal-header-button-area-size - $icon-size) / 2;
    }
    &:hover,
    &:active,
    &:focus {
        color: $color-primary;
    }
}
.cms-modal-minimize {
    right: 2 * $modal-header-button-area-size + $padding-normal;
    .cms-modal-minimized & {
        @include icon(plus);
        color: $color-primary;
    }
    .cms-modal-maximized & {
        // ensure minimize button is hidden #3111
        display: none !important;
    }
}
.cms-modal-maximize {
    right: $modal-header-button-area-size + $padding-normal;
    // ensure maximize element is hidden #3111
    .cms-modal-minimized & {
        display: none !important;
    }
    .cms-modal-maximized & {
        color: $color-primary;
    }
}

.cms-modal-resize {
    position: absolute;
    right: 0;
    bottom: 0;
    z-index: z(modal, resize);
    font-size: 10px;
    color: $gray-light;
    width: $modal-resize-size;
    height: $modal-resize-size;
    cursor: nw-resize;
    span {
        position: absolute;
        bottom: 5px;
        right: 5px;
    }
}

// breadcrumb only shows for nested elements
.cms-modal-breadcrumb {
    display: none !important;
    font-size: $font-size-normal;
    line-height: $modal-breadcrumb-height;
    padding: 0 $padding-large;
    border-top: 1px solid $gray-lighter;
    overflow-y: hidden;
    overflow-x: scroll;
    height: $modal-breadcrumb-height * 2; // to account for the scrollbar
    width: 100%;
    white-space: nowrap;
    -webkit-overflow-scrolling: touch;
    a {
        color: $color-primary;
        &:hover {
            color: darken($color-primary, 20%);
        }
        &:after {
            content: "/";
            color: $gray-lighter;
            text-decoration: none;
            padding: 0 $padding-normal;
        }
        &.active {
            color: $gray-light;
        }
        &:last-child:after {
            content: "";
        }
    }
}

// buttons
.cms-modal-buttons {
    position: absolute;
    top: 0;
    right: 0;
    left: 0;
    z-index: z(modal, buttons);
    padding: 0 $modal-resize-size 0 $padding-normal;
}
.cms-modal-item-buttons {
    $margin: ($toolbar-height - $toolbar-button-height) / 2;
    @extend .cms-toolbar-item-buttons;
    float: right;
    margin-left: $margin;
}
.cms-modal-item-buttons-left {
    float: left;
}

// alter footer when html markup is loaded
.cms-modal-markup {
    .cms-modal-foot {
        height: $modal-footer-height / 2;
    }
    .cms-modal-body {
        bottom: $modal-footer-height / 2;
    }
}

.cms-modal-has-breadcrumb {
    .cms-modal-body {
        top: $modal-header-height + $modal-breadcrumb-height !important;
    }
    .cms-modal-breadcrumb {
        display: block !important;
    }
}

// placed outside the cms-toolbar scope
@at-root .cms-modal-maximized {
    overflow: hidden !important;
    .cms.cms-toolbar-debug .cms-modal {
        top: $toolbar-debug-height !important;
    }
}
@at-root .cms-modal-minimized {
    .cms.cms-toolbar-debug .cms-modal {
        top: $toolbar-debug-height + 1px !important;
    }
}<|MERGE_RESOLUTION|>--- conflicted
+++ resolved
@@ -134,27 +134,7 @@
     }
     .cms-modal-title-prefix:empty + .cms-modal-title-suffix {
         font-weight: bold;
-<<<<<<< HEAD
-        line-height: $modal-header-height;
-        min-height: $modal-header-height;
-        padding: 0 $padding-large;
-        cursor: move;
-        white-space: nowrap;
-        overflow: hidden;
-        text-overflow: ellipsis;
-        margin-right: $modal-header-button-area-size * 3 + $padding-normal;
-        .cms-modal-title-suffix {
-            font-weight: normal;
-            padding-left: $padding-normal;
-            height: $modal-header-height;
-        }
-        .cms-modal-title-prefix:empty + .cms-modal-title-suffix {
-            font-weight: bold;
-            padding-left: 0;
-        }
-=======
         padding-left: 0;
->>>>>>> fad32258
     }
 }
 
