/*
 * Copyright https://github.com/divio/django-cms
 */

// #############################################################################
// NAMESPACES
/**
 * @module CMS
 */
var CMS = window.CMS || {};

// #############################################################################
// Toolbar
(function ($) {
    'use strict';

    /**
     * The toolbar is the generic element which holds various components
     * together and provides several commonly used API methods such as
     * show/hide, message display or loader indication.
     *
     * @class Toolbar
     * @namespace CMS
     * @uses CMS.API.Helpers
     */
    CMS.Toolbar = new CMS.Class({

        implement: [CMS.API.Helpers],

        options: {
            toolbarDuration: 200
        },

        initialize: function initialize(options) {
            this.options = $.extend(true, {}, this.options, options);

            // elements
            this._setupUI();

            /**
             * @property {CMS.Navigation} navigation
             */
            this.navigation = new CMS.Navigation();

            // states
            this.click = 'click.cms.toolbar';
            this.touchStart = 'touchstart.cms.toolbar';
            this.pointerUp = 'pointerup.cms.toolbar';
            this.pointerOverOut = 'pointerover.cms.toolbar pointerout.csm.toolbar';
            this.pointerLeave = 'pointerleave.csm.toolbar';
            this.mouseEnter = 'mouseenter.cms.toolbar';
            this.mouseLeave = 'mouseleave.cms.toolbar';
            this.resize = 'resize.cms.toolbar';
            this.key = 'keydown.cms.toolbar keyup.cms.toolbar';

            this.timer = function () {};
            this.lockToolbar = false;

            // setup initial stuff
            if (!this.ui.toolbar.data('ready')) {
                this._events();
            }

            // FIXME the general initialization is handled within the toolbar
            // rather than a separate cms.setup or similar. Yet other components
            // are loaded after the toolbar so it can create a clash where
            // CMS.API is not ready. This is a workaround until a proper fix
            // will be released in 3.x
            var that = this;
            setTimeout(function () {
                that._initialStates();
            }, 200);

            // set a state to determine if we need to reinitialize this._events();
            this.ui.toolbar.data('ready', true);
        },

        /**
         * Stores all jQuery references within `this.ui`.
         *
         * @method _setupUI
         * @private
         */
        _setupUI: function _setupUI() {
            var container = $('.cms');
            this.ui = {
                container: container,
                body: $('html'),
                document: $(document),
                window: $(window),
                toolbar: container.find('.cms-toolbar'),
                toolbarTrigger: container.find('.cms-toolbar-trigger'),
                navigations: container.find('.cms-toolbar-item-navigation'),
                buttons: container.find('.cms-toolbar-item-buttons'),
                messages: container.find('.cms-messages'),
                screenBlock: container.find('.cms-screenblock'),
                structureBoard: container.find('.cms-structure')
            };
        },

        /**
         * Sets up all the event handlers, such as closing and resizing.
         *
         * @method _events
         * @private
         */
        _events: function _events() {
            var that = this;

            // attach event to the trigger handler
            this.ui.toolbarTrigger.on(this.pointerUp, function (e) {
                e.preventDefault();
                that.toggle();
                that.ui.document.trigger(that.click);
            }).on(this.click, function (e) {
                e.preventDefault();
            });

            // attach event to the navigation elements
            this.ui.navigations.each(function () {
                var navigation = $(this);
                var lists = navigation.find('li');
                var root = 'cms-toolbar-item-navigation';
                var hover = 'cms-toolbar-item-navigation-hover';
                var disabled = 'cms-toolbar-item-navigation-disabled';
                var children = 'cms-toolbar-item-navigation-children';
                var isTouchingTopLevelMenu = false;
                var open = false;
                var cmdPressed = false;

                // remove events from first level
                navigation.find('a').on(that.click + ', ' + that.key, function (e) {
                    var el = $(this);
                    // we need to restore the default behaviour once a user
                    // presses ctrl/cmd and clicks on the entry. In this
                    // case a new tab should open. First we determine if
                    // ctrl/cmd is pressed:
                    if (
                        e.keyCode === CMS.KEYS.CMD_LEFT ||
                        e.keyCode === CMS.KEYS.CMD_RIGHT ||
                        e.keyCode === CMS.KEYS.CMD_FIREFOX ||
                        e.keyCode === CMS.KEYS.SHIFT ||
                        e.keyCode === CMS.KEYS.CTRL
                    ) {
                        cmdPressed = true;
                    }
                    if (e.type === 'keyup') {
                        cmdPressed = false;
                    }

                    if (el.attr('href') !== '' &&
                        el.attr('href') !== '#' &&
                        !el.parent().hasClass(disabled)) {

                        if (cmdPressed) {
                            // control the behaviour when ctrl/cmd is pressed
                            window.open(el.attr('href'), '_blank');
                        } else {
                            // otherwise delegate as usual
                            that._delegate($(this));
                        }

                        reset();
                        return false;
                    }

                }).on(that.touchStart, function () {
                    isTouchingTopLevelMenu = true;
                });

                // handle click states
                lists.on(that.click, function (e) {
                    e.preventDefault();
                    e.stopPropagation();
                    var el = $(this);

                    // close navigation once it's pressed again
                    if (el.parent().hasClass(root) && open) {
                        that.ui.body.trigger(that.click);
                        return false;
                    }

                    // close if el does not have children
                    if (!el.hasClass(children)) {
                        reset();
                    }

                    if (el.parent().hasClass(root) && el.hasClass(hover) || el.hasClass(disabled)) {
                        return false;
                    } else {
                        el.addClass(hover);
                    }

                    // activate hover selection
                    if (!isTouchingTopLevelMenu) {
                        // we only set the handler for mouseover when not touching because
                        // the mouseover actually is triggered on touch devices :/
                        navigation.find('> li').on(that.mouseEnter, function () {
                            // cancel if item is already active
                            if ($(this).hasClass(hover)) {
                                return false;
                            }
                            open = false;
                            $(this).trigger(that.click);
                        });
                    }

                    isTouchingTopLevelMenu = false;
                    // create the document event
                    that.ui.document.on(that.click, reset);
                    that.ui.structureBoard.on(that.click, reset);
                    that.ui.toolbar.on(that.click, reset);
                    that.ui.window.on('resize', CMS.API.Helpers.throttle(reset, 1000));
                    // update states
                    open = true;
                });

                // attach hover
                lists.on(that.pointerOverOut, 'li', function () {
                    var el = $(this);
                    var parent = el.closest('.cms-toolbar-item-navigation-children')
                        .add(el.parents('.cms-toolbar-item-navigation-children'));
                    var hasChildren = el.hasClass(children) || parent.length;

                    // do not attach hover effect if disabled
                    // cancel event if element has already hover class
                    if (el.hasClass(disabled)) {
                        return false;
                    }
                    if (el.hasClass(hover)) {
                        return true;
                    }

                    // reset
                    lists.find('li').removeClass(hover);

                    // add hover effect
                    el.addClass(hover);

                    // handle children elements
                    if (hasChildren) {
                        el.find('> ul').show();
                        // add parent class
                        parent.addClass(hover);
                    } else {
                        lists.find('ul ul').hide();
                    }

                    // Remove stale submenus
                    el.siblings().find('> ul').hide();
                }).on(that.click, function (e) {
                    e.preventDefault();
                    e.stopPropagation();
                });

                // fix leave event
                lists.on(that.pointerLeave, '> ul', function () {
                    lists.find('li').removeClass(hover);
                });

                // removes classes and events
                function reset() {
                    open = false;
                    cmdPressed = false;
                    lists.removeClass(hover);
                    lists.find('ul ul').hide();
                    navigation.find('> li').off(that.mouseEnter);
                    that.ui.document.off(that.click);
                    that.ui.toolbar.off(that.click, reset);
                    that.ui.structureBoard.off(that.click);
                }
            });

            // attach event for first page publish
            this.ui.buttons.each(function () {
                var btn = $(this);

                // in case the button has a data-rel attribute
                if (btn.find('a').attr('data-rel')) {
                    btn.on(that.click, function (e) {
                        e.preventDefault();
                        that._delegate($(this).find('a'));
                    });
                } else {
                    btn.find('a').on(that.click, function (e) {
                        e.stopPropagation();
                    });
                }

                // in case of the publish button
                btn.find('.cms-publish-page').on(that.click, function (e) {
                    if (!CMS.API.Helpers.secureConfirm(CMS.config.lang.publish)) {
                        e.preventDefault();
                    }
                });

                btn.find('.cms-btn-publish').on(that.click, function (e) {
                    e.preventDefault();
                    // send post request to prevent xss attacks
                    $.ajax({
                        'type': 'post',
                        'url': $(this).prop('href'),
                        'data': {
                            'csrfmiddlewaretoken': CMS.config.csrf
                        },
                        'success': function () {
                            var url = CMS.API.Helpers.makeURL(
                                window.location.href.split('?')[0],
                                [CMS.settings.edit_off + '=true']
                            );
                            CMS.API.Helpers.reloadBrowser(url);
                        },
                        'error': function (request) {
                            throw new Error(request);
                        }
                    });
                });
            });
        },

        /**
         * We check for various states on load if elements in the toolbar
         * should appear or trigger other components. This precedes a timeout
         * which is not optimal and should be addressed separately.
         *
         * @method _initialStates
         * @private
         * @deprecated this method is deprecated now, it will be removed in > 3.2
         */
        _initialStates: function _initialStates() {
            var publishBtn = $('.cms-btn-publish').parent();

            // setup toolbar visibility, we need to reverse the options to set the correct state
            if (CMS.settings.toolbar === 'expanded') {
                this.open({ duration: 0 });
            } else {
                this.close();
            }

            // hide publish button
            publishBtn.hide();

            if ($('.cms-btn-publish-active').length) {
                publishBtn.show();
                this.ui.window.trigger('resize');
            }

            // check if debug is true
            if (CMS.config.debug) {
                this._debug();
            }

            // check if there are messages and display them
            if (CMS.config.messages) {
                CMS.API.Messages.open({
                    message: CMS.config.messages
                });
            }

            // check if there are error messages and display them
            if (CMS.config.error) {
                CMS.API.Messages.open({
                    message: CMS.config.error,
                    error: true
                });
            }

            // enforce open state if user is not logged in but requests the toolbar
            if (!CMS.config.auth || CMS.config.settings.version !== CMS.settings.version) {
                this.open({ duration: 0 });
                CMS.settings = this.setSettings(CMS.config.settings);
            }

            // should switcher indicate that there is an unpublished page?
            if (CMS.config.publisher) {
                CMS.API.Messages.open({
                    message: CMS.config.publisher,
                    dir: 'right'
                });
            }

            // open sideframe if it was previously opened
            if (CMS.settings.sideframe && CMS.settings.sideframe.url) {
                var sideframe = new CMS.Sideframe();
                sideframe.open({
                    url: CMS.settings.sideframe.url,
                    animate: false
                });
            }

            // if there is a screenblock, do some resize magic
            if (this.ui.screenBlock.length) {
                this._screenBlock();
            }

            // add toolbar ready class to body and fire event
            this.ui.body.addClass('cms-ready');
            this.ui.document.trigger('cms-ready');
        },

        /**
         * Toggles the toolbar state: open > closes / closed > opens.
         *
         * @method toggle
         */
        toggle: function toggle() {
            // toggle bar
            if (CMS.settings.toolbar === 'collapsed') {
                this.open();
            } else {
                this.close();
            }
        },

        /**
         * Opens the toolbar (slide down).
         *
         * @method open
         * @param {Object} [opts]
         * @param {Number} [opts.duration] time in milliseconds for toolbar to animate
         */
        open: function open(opts) {
            this._show(opts);

            // set new settings
            CMS.settings.toolbar = 'expanded';
            CMS.settings = this.setSettings(CMS.settings);
        },

        /**
         * Animation helper for opening the toolbar.
         *
         * @method _show
         * @private
         * @param {Object} [opts]
         * @param {Number} [opts.duration] time in milliseconds for toolbar to animate
         */
        _show: function _show(opts) {
            var that = this;
            var speed = opts && opts.duration !== undefined ? opts.duration : this.options.toolbarDuration;
            var debugHeight = $('.cms-debug-bar').height() || 0;
            var toolbarHeight = $('.cms-toolbar').height() + 10;

            this.ui.toolbar.css({
                'transition': 'margin-top ' + speed + 'ms',
                'margin-top': 0
            });
            this.ui.toolbarTrigger.addClass('cms-toolbar-trigger-expanded');
            this.ui.body.addClass('cms-toolbar-expanding');
            // animate html
            this.ui.body.animate({ 'margin-top': toolbarHeight - 10 + debugHeight }, speed, 'linear', function () {
                that.ui.body.removeClass('cms-toolbar-expanding');
                that.ui.body.addClass('cms-toolbar-expanded');
            });
            // set messages top to toolbar height
            this.ui.messages.css('top', toolbarHeight - 10);
        },

        /**
         * Closes the toolbar (slide up).
         *
         * @method close
         */
        close: function close() {
            this._hide();

            // set new settings
            CMS.settings.toolbar = 'collapsed';
            CMS.settings = this.setSettings(CMS.settings);
        },

        /**
         * Animation helper for closing the toolbar.
         *
         * @method _hide
         * @private
         */
        _hide: function _hide() {
            var speed = this.options.toolbarDuration;
            var toolbarHeight = $('.cms-toolbar').height() + 10;
            var that = this;

            this.ui.toolbar.css('transition', 'margin-top ' + speed + 'ms');
            // cancel if sideframe is active
            if (this.lockToolbar) {
                return false;
            }

            this.ui.toolbar.css('margin-top', -toolbarHeight);
            this.ui.toolbarTrigger.removeClass('cms-toolbar-trigger-expanded');
            this.ui.body.addClass('cms-toolbar-collapsing');
            // animate html
            this.ui.body.animate({ 'margin-top': (CMS.config.debug) ? 5 : 0 }, speed, 'linear', function () {
                that.ui.body.removeClass('cms-toolbar-expanded cms-toolbar-collapsing');
            });
            // set messages top to 0
            this.ui.messages.css('top', 0);
        },

        /**
         * Makes a request to the given url, runs optional callbacks.
         *
         * @method openAjax
         * @param {Object} opts
         * @param {String} opts.url url where the ajax points to
         * @param {String} [opts.post] post data to be passed (must be stringified JSON)
         * @param {String} [opts.text] message to be displayed
         * @param {Function} [opts.callback] custom callback instead of reload
         * @param {String} [opts.onSuccess] reload and display custom message
         * @return {Boolean|jQuery.Deferred} either false or a promise
         */
        openAjax: function (opts) {
            var that = this;
            // url, post, text, callback, onSuccess
            var url = opts.url;
            var post = opts.post || '{}';
            var text = opts.text || '';
            var callback = opts.callback;
            var onSuccess = opts.onSuccess;
            var question = (text) ? CMS.API.Helpers.secureConfirm(text) : true;

            // cancel if question has been denied
            if (!question) {
                return false;
            }

            // set loader
            this.showLoader();

            return $.ajax({
                type: 'POST',
                url: url,
                data: JSON.parse(post)
            }).done(function (response) {
                CMS.API.locked = false;

                if (callback) {
                    callback(that, response);
                    that.hideLoader();
                } else if (onSuccess) {
                    CMS.API.Helpers.reloadBrowser(onSuccess, false, true);
                } else {
                    // reload
                    CMS.API.Helpers.reloadBrowser(false, false, true);
                }
            }).fail(function (jqXHR) {
                CMS.API.locked = false;

                CMS.API.Messages.open({
                    message: jqXHR.responseText + ' | ' + jqXHR.status + ' ' + jqXHR.statusText,
                    error: true
                });
            });
        },

        /**
         * Shows the loader spinner on the trigger knob for the toolbar.
         *
         * @method showLoader
         */
        showLoader: function showLoader() {
            this.ui.toolbarTrigger.addClass('cms-toolbar-loader');
        },

        /**
         * Hides the loader spinner on the trigger knob for the toolbar.
         *
         * @method hideLoader
         */
        hideLoader: function hideLoader() {
            this.ui.toolbarTrigger.removeClass('cms-toolbar-loader');
        },

        /**
         * Delegates event from element to appropriate functionalities.
         *
         * @method _delegate
         * @param {jQuery} el trigger element
         * @private
         */
        _delegate: function _delegate(el) {
            // save local vars
            var target = el.data('rel');
            if (el.hasClass('cms-btn-disabled')) {
                return false;
            }

            switch (target) {
                case 'modal':
                    var modal = new CMS.Modal({
                        onClose: el.data('on-close')
                    });
                    modal.open({
                        url: el.attr('href'),
                        title: el.data('name')
                    });
                    break;
                case 'message':
                    CMS.API.Messages.open({
                        message: el.data('text')
                    });
                    break;
                case 'sideframe':
                    var sideframe = new CMS.Sideframe({
                        onClose: el.data('on-close')
                    });
                    sideframe.open({
                        url: el.attr('href'),
                        animate: true
                    });
                    break;
                case 'ajax':
                    this.openAjax({
                        url: el.attr('href'),
                        post: JSON.stringify(el.data('post')),
                        text: el.data('text'),
                        onSuccess: el.data('on-success')
                    });
                    break;
                default:
                    window.location.href = el.attr('href');
            }
        },

        /**
         * Locks the toolbar so it cannot be closed.
         *
         * @method _lock
         * @param {Boolean} lock true if the toolbar should be locked
         * @private
         */
        _lock: function _lock(lock) {
            if (lock) {
                this.lockToolbar = true;
                // make button look disabled
                this.ui.toolbarTrigger.css('opacity', 0.2);
            } else {
                this.lockToolbar = false;
                // make button look disabled
                this.ui.toolbarTrigger.css('opacity', 1);
            }
        },

        /**
         * Handles the debug bar when `DEBUG=true` on top of the toolbar.
         *
         * @method _debug
         * @private
         */
        _debug: function _debug() {
            var that = this;
            var timeout = 1000;
            var timer = function () {};

            // bind message event
            var debug = this.ui.container.find('.cms-debug-bar');
            debug.on(this.mouseEnter + ' ' + this.mouseLeave, function (e) {
                clearTimeout(timer);

                if (e.type === that.mouseEnter) {
                    timer = setTimeout(function () {
                        CMS.API.Messages.open({
                            message: CMS.config.lang.debug
                        });
                    }, timeout);
                }
            });
        },

<<<<<<< HEAD
        /**
         * This shows a dark screen with a note "This page is a redirect"
         * on a page where the settings have been modified to redirect to
         * another page.
         *
         * @method _screenBlock
         * @private
         */
        _screenBlock: function _screenBlock() {
            var that = this;
            var interval = 20;
            var blocker = this.ui.screenBlock;
            var sideframe = $('.cms-sideframe');

            // automatically resize screenblock window according to given attributes
            $(window).on(this.resize, function () {
                blocker.css({
                    'width': $(this).width() - sideframe.width(),
                    'height': $(window).height()
=======
            /**
             * Handles the debug bar when `DEBUG=true` on top of the toolbar.
             *
             * @method _debug
             * @private
             */
            _debug: function _debug() {
                var timeout = 1000;
                var timer = function () {};

                // bind message event
                var debug = this.ui.container.find('.cms-debug-bar');
                debug.on(this.mouseEnter + ' ' + this.mouseLeave, function (e) {
                    clearTimeout(timer);

                    if (e.type === 'mouseenter') {
                        timer = setTimeout(function () {
                            CMS.API.Messages.open({
                                message: CMS.config.lang.debug
                            });
                        }, timeout);
                    }
>>>>>>> b4d30eab
                });
            }).trigger('resize');

            // set update interval
            setInterval(function () {
                $(window).trigger(that.resize);
            }, interval);
        }

    });
})(CMS.$);<|MERGE_RESOLUTION|>--- conflicted
+++ resolved
@@ -648,7 +648,6 @@
          * @private
          */
         _debug: function _debug() {
-            var that = this;
             var timeout = 1000;
             var timer = function () {};
 
@@ -657,7 +656,7 @@
             debug.on(this.mouseEnter + ' ' + this.mouseLeave, function (e) {
                 clearTimeout(timer);
 
-                if (e.type === that.mouseEnter) {
+                if (e.type === 'mouseenter') {
                     timer = setTimeout(function () {
                         CMS.API.Messages.open({
                             message: CMS.config.lang.debug
@@ -667,7 +666,6 @@
             });
         },
 
-<<<<<<< HEAD
         /**
          * This shows a dark screen with a note "This page is a redirect"
          * on a page where the settings have been modified to redirect to
@@ -687,30 +685,6 @@
                 blocker.css({
                     'width': $(this).width() - sideframe.width(),
                     'height': $(window).height()
-=======
-            /**
-             * Handles the debug bar when `DEBUG=true` on top of the toolbar.
-             *
-             * @method _debug
-             * @private
-             */
-            _debug: function _debug() {
-                var timeout = 1000;
-                var timer = function () {};
-
-                // bind message event
-                var debug = this.ui.container.find('.cms-debug-bar');
-                debug.on(this.mouseEnter + ' ' + this.mouseLeave, function (e) {
-                    clearTimeout(timer);
-
-                    if (e.type === 'mouseenter') {
-                        timer = setTimeout(function () {
-                            CMS.API.Messages.open({
-                                message: CMS.config.lang.debug
-                            });
-                        }, timeout);
-                    }
->>>>>>> b4d30eab
                 });
             }).trigger('resize');
 
