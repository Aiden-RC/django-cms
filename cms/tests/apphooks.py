# -*- coding: utf-8 -*-
from __future__ import with_statement
import sys

<<<<<<< HEAD
from django.contrib.admin.models import CHANGE
from django.contrib.admin.models import LogEntry
from django.contrib.auth.models import Permission
from django.contrib.contenttypes.models import ContentType
=======
from django.contrib.auth import get_user_model
from django.contrib.auth.models import Permission
>>>>>>> 349cae3b
from django.core.urlresolvers import clear_url_caches, reverse
from django.test.utils import override_settings
from django.utils import six
from django.utils.timezone import now

from cms.api import create_page, create_title
from cms.app_base import CMSApp
from cms.apphook_pool import apphook_pool
from cms.appresolver import applications_page_check, clear_app_resolvers, get_app_patterns
from cms.cms_toolbar import PlaceholderToolbar
from cms.models import Title, Page
from cms.test_utils.project.placeholderapp.models import Example1
from cms.test_utils.testcases import CMSTestCase
from cms.tests.menu_utils import DumbPageLanguageUrl
from cms.toolbar.toolbar import CMSToolbar
from cms.utils.conf import get_cms_setting
from cms.utils.i18n import force_language
from cms.utils.urlutils import admin_reverse
from menus.utils import DefaultLanguageChanger


APP_NAME = 'SampleApp'
NS_APP_NAME = 'NamespacedApp'
APP_MODULE = "cms.test_utils.project.sampleapp.cms_app"


class ApphooksTestCase(CMSTestCase):
    def setUp(self):
        clear_app_resolvers()
        clear_url_caches()

        if APP_MODULE in sys.modules:
            del sys.modules[APP_MODULE]

        self.reload_urls()
        apphook_pool.clear()

    def tearDown(self):
        clear_app_resolvers()
        clear_url_caches()

        if APP_MODULE in sys.modules:
            del sys.modules[APP_MODULE]

        self.reload_urls()
        apphook_pool.clear()

    def reload_urls(self):
        from django.conf import settings

        url_modules = [
            'cms.urls',
            # TODO: Add here intermediary modules which may
            #       include() the 'cms.urls' if it isn't included
            #       directly in the root urlconf.
            # '...',
            'cms.test_utils.project.second_cms_urls_for_apphook_tests',
            'cms.test_utils.project.urls_for_apphook_tests',
            settings.ROOT_URLCONF,
        ]

        clear_app_resolvers()
        clear_url_caches()

        for module in url_modules:
            if module in sys.modules:
                del sys.modules[module]

    def _fake_logentry(self, instance_id, user, text, model=Page):
        LogEntry.objects.log_action(
            user_id=user.id,
            content_type_id=ContentType.objects.get_for_model(model).pk,
            object_id=instance_id,
            object_repr=text,
            action_flag=CHANGE,
        )
        entry = LogEntry.objects.filter(user=user, action_flag__in=(CHANGE,))[0]
        session = self.client.session
        session['cms_log_latest'] = entry.pk
        session.save()

    def create_base_structure(self, apphook, title_langs, namespace=None):
        apphook_pool.clear()
        superuser = get_user_model().objects.create_superuser('admin', 'admin@admin.com', 'admin')
        self.superuser = superuser
        page = create_page("home", "nav_playground.html", "en",
                           created_by=superuser, published=True)
        create_title('de', page.get_title(), page)
        page.publish('de')
        child_page = create_page("child_page", "nav_playground.html", "en",
                                 created_by=superuser, published=True, parent=page)
        create_title('de', child_page.get_title(), child_page)
        child_page.publish('de')
        child_child_page = create_page("child_child_page", "nav_playground.html",
                                       "en", created_by=superuser, published=True, parent=child_page, apphook=apphook,
                                       apphook_namespace=namespace)
        create_title("de", child_child_page.get_title(), child_child_page)
        child_child_page.publish('de')
        # publisher_public is set to draft on publish, issue with onetoone reverse
        child_child_page = self.reload(child_child_page)

        if isinstance(title_langs, six.string_types):
            titles = child_child_page.publisher_public.get_title_obj(title_langs)
        else:
            titles = [child_child_page.publisher_public.get_title_obj(l) for l in title_langs]

        self.reload_urls()

        return titles

    @override_settings(CMS_APPHOOKS=['%s.%s' % (APP_MODULE, APP_NAME)])
    def test_explicit_apphooks(self):
        """
        Test explicit apphook loading with the CMS_APPHOOKS setting.
        """
        apphook_pool.clear()
        hooks = apphook_pool.get_apphooks()
        app_names = [hook[0] for hook in hooks]
        self.assertEqual(len(hooks), 1)
        self.assertEqual(app_names, [APP_NAME])
        apphook_pool.clear()

    @override_settings(
        INSTALLED_APPS=['cms.test_utils.project.sampleapp'],
        ROOT_URLCONF='cms.test_utils.project.urls_for_apphook_tests',
    )
    def test_implicit_apphooks(self):
        """
        Test implicit apphook loading with INSTALLED_APPS cms_app.py
        """
        apphook_pool.clear()
        hooks = apphook_pool.get_apphooks()
        app_names = [hook[0] for hook in hooks]
        self.assertEqual(len(hooks), 4)
        self.assertIn(NS_APP_NAME, app_names)
        self.assertIn(APP_NAME, app_names)
        apphook_pool.clear()

    @override_settings(ROOT_URLCONF='cms.test_utils.project.urls_for_apphook_tests')
    def test_apphook_on_root(self):
        apphook_pool.clear()
        superuser = get_user_model().objects.create_superuser('admin', 'admin@admin.com', 'admin')
        page = create_page("apphooked-page", "nav_playground.html", "en",
                           created_by=superuser, published=True, apphook="SampleApp")
        blank_page = create_page("not-apphooked-page", "nav_playground.html", "en",
                                 created_by=superuser, published=True, apphook="", slug='blankapp')
        english_title = page.title_set.all()[0]
        self.assertEqual(english_title.language, 'en')
        create_title("de", "aphooked-page-de", page)
        self.assertTrue(page.publish('en'))
        self.assertTrue(page.publish('de'))
        self.assertTrue(blank_page.publish('en'))
        with force_language("en"):
            response = self.client.get(self.get_pages_root())
        self.assertTemplateUsed(response, 'sampleapp/home.html')
        self.assertContains(response, '<--noplaceholder-->')
        response = self.client.get('/en/blankapp/')
        self.assertTemplateUsed(response, 'nav_playground.html')

        apphook_pool.clear()

    @override_settings(ROOT_URLCONF='cms.test_utils.project.urls_for_apphook_tests')
    def test_apphook_on_root_reverse(self):
        apphook_pool.clear()
        superuser = get_user_model().objects.create_superuser('admin', 'admin@admin.com', 'admin')
        page = create_page("apphooked-page", "nav_playground.html", "en",
                           created_by=superuser, published=True, apphook="SampleApp")
        create_title("de", "aphooked-page-de", page)
        self.assertTrue(page.publish('de'))
        self.assertTrue(page.publish('en'))

        self.reload_urls()

        self.assertFalse(reverse('sample-settings').startswith('//'))
        apphook_pool.clear()

    @override_settings(ROOT_URLCONF='cms.test_utils.project.second_urls_for_apphook_tests')
    def test_get_page_for_apphook(self):
        en_title, de_title = self.create_base_structure(APP_NAME, ['en', 'de'])
        with force_language("en"):
            path = reverse('sample-settings')
        request = self.get_request(path)
        request.LANGUAGE_CODE = 'en'

        attached_to_page = applications_page_check(request, path=path[1:])  # strip leading slash
        self.assertEqual(attached_to_page.pk, en_title.page.pk)

        response = self.client.get(path)
        self.assertEqual(response.status_code, 200)

        self.assertTemplateUsed(response, 'sampleapp/home.html')
        self.assertContains(response, en_title.title)
        with force_language("de"):
            path = reverse('sample-settings')
        request = self.get_request(path)
        request.LANGUAGE_CODE = 'de'
        attached_to_page = applications_page_check(request, path=path[1:])  # strip leading slash and language prefix
        self.assertEqual(attached_to_page.pk, de_title.page.pk)

        response = self.client.get(path)
        self.assertEqual(response.status_code, 200)
        self.assertTemplateUsed(response, 'sampleapp/home.html')
        self.assertContains(response, de_title.title)
        apphook_pool.clear()

    @override_settings(ROOT_URLCONF='cms.test_utils.project.second_urls_for_apphook_tests')
    def test_apphook_permissions(self):
        en_title, de_title = self.create_base_structure(APP_NAME, ['en', 'de'])

        with force_language("en"):
            path = reverse('sample-settings')

        response = self.client.get(path)
        self.assertEqual(response.status_code, 200)

        page = en_title.page.publisher_public
        page.login_required = True
        page.save()
        page.publish('en')

        response = self.client.get(path)
        self.assertEqual(response.status_code, 302)
        apphook_pool.clear()

    @override_settings(ROOT_URLCONF='cms.test_utils.project.second_urls_for_apphook_tests')
    def test_apphooks_with_excluded_permissions(self):
        en_title = self.create_base_structure('SampleAppWithExcludedPermissions', 'en')

        with force_language("en"):
            excluded_path = reverse('excluded:example')
            not_excluded_path = reverse('not_excluded:example')

        page = en_title.page.publisher_public
        page.login_required = True
        page.save()
        page.publish('en')

        excluded_response = self.client.get(excluded_path)
        not_excluded_response = self.client.get(not_excluded_path)
        self.assertEqual(excluded_response.status_code, 200)
        self.assertEqual(not_excluded_response.status_code, 302)
        apphook_pool.clear()

    @override_settings(ROOT_URLCONF='cms.test_utils.project.urls_3')
    def test_get_page_for_apphook_on_preview_or_edit(self):
        if get_user_model().USERNAME_FIELD == 'email':
            superuser = get_user_model().objects.create_superuser('admin', 'admin@admin.com', 'admin@admin.com')
        else:
            superuser = get_user_model().objects.create_superuser('admin', 'admin@admin.com', 'admin')

        page = create_page("home", "nav_playground.html", "en",
                           created_by=superuser, published=True, apphook=APP_NAME)
        create_title('de', page.get_title(), page)
        page.publish('en')
        page.publish('de')
        page.save()
        public_page = page.get_public_object()

        with self.login_user_context(superuser):
            with force_language("en"):
                path = reverse('sample-settings')
                request = self.get_request(path + '?%s' % get_cms_setting('CMS_TOOLBAR_URL__EDIT_ON'))
                request.LANGUAGE_CODE = 'en'
                attached_to_page = applications_page_check(request, path=path[1:])  # strip leading slash
                response = self.client.get(path+"?edit")
                self.assertContains(response, '?redirect=')
            with force_language("de"):
                path = reverse('sample-settings')
                request = self.get_request(path + '?%s' % get_cms_setting('CMS_TOOLBAR_URL__EDIT_ON'))
                request.LANGUAGE_CODE = 'de'
                attached_to_page = applications_page_check(request, path=path[1:])  # strip leading slash
                self.assertEqual(attached_to_page.pk, public_page.pk)

    @override_settings(ROOT_URLCONF='cms.test_utils.project.second_urls_for_apphook_tests')
    def test_get_root_page_for_apphook_with_instance_namespace(self):
        en_title = self.create_base_structure(NS_APP_NAME, 'en', 'instance_ns')

        self.reload_urls()
        with force_language("en"):
            reverse("example_app:example")
            reverse("example1:example")
            reverse("example2:example")
            path = reverse('namespaced_app_ns:sample-root')
            path_instance = reverse('instance_ns:sample-root')
        self.assertEqual(path, path_instance)

        request = self.get_request(path)
        request.LANGUAGE_CODE = 'en'

        attached_to_page = applications_page_check(request, path=path[1:])  # strip leading slash
        self.assertEqual(attached_to_page.pk, en_title.page.pk)
        apphook_pool.clear()

    @override_settings(ROOT_URLCONF='cms.test_utils.project.second_urls_for_apphook_tests')
    def test_get_child_page_for_apphook_with_instance_namespace(self):
        en_title = self.create_base_structure(NS_APP_NAME, 'en', 'instance_ns')
        with force_language("en"):
            path = reverse('namespaced_app_ns:sample-settings')
            path_instance1 = reverse('instance_ns:sample-settings')
            path_instance2 = reverse('namespaced_app_ns:sample-settings', current_app='instance_ns')
        self.assertEqual(path, path_instance1)
        self.assertEqual(path, path_instance2)

        request = self.get_request(path)
        request.LANGUAGE_CODE = 'en'
        attached_to_page = applications_page_check(request, path=path[1:])  # strip leading slash
        self.assertEqual(attached_to_page.pk, en_title.page_id)
        apphook_pool.clear()

    @override_settings(ROOT_URLCONF='cms.test_utils.project.second_urls_for_apphook_tests')
    def test_get_sub_page_for_apphook_with_implicit_current_app(self):
        en_title = self.create_base_structure(NS_APP_NAME, 'en', 'namespaced_app_ns')
        with force_language("en"):
            path = reverse('namespaced_app_ns:current-app')
        request = self.get_request(path)
        request.LANGUAGE_CODE = 'en'

        attached_to_page = applications_page_check(request, path=path[1:])  # strip leading slash
        self.assertEqual(attached_to_page.pk, en_title.page.pk)

        response = self.client.get(path)
        self.assertEqual(response.status_code, 200)
        self.assertTemplateUsed(response, 'sampleapp/app.html')
        self.assertContains(response, 'namespaced_app_ns')
        self.assertContains(response, path)
        apphook_pool.clear()

    @override_settings(ROOT_URLCONF='cms.test_utils.project.second_urls_for_apphook_tests')
    def test_default_language_changer_with_implicit_current_app(self):
        self.create_base_structure(NS_APP_NAME, ['en', 'de'], 'namespaced_app_ns')
        self.reload_urls()
        with force_language("en"):
            path = reverse('namespaced_app_ns:translated-url')
        request = self.get_request(path)
        request.LANGUAGE_CODE = 'en'

        url = DefaultLanguageChanger(request)('en')
        self.assertEqual(url, path)

        url = DefaultLanguageChanger(request)('de')
        self.assertEqual(url, '/de%s' % path[3:].replace('/page', '/Seite'))
        apphook_pool.clear()

    @override_settings(ROOT_URLCONF='cms.test_utils.project.second_urls_for_apphook_tests')
    def test_get_i18n_apphook_with_explicit_current_app(self):
        titles = self.create_base_structure(NS_APP_NAME, ['en', 'de'], 'instance_1')
        public_de_title = titles[1]
        de_title = Title.objects.get(page=public_de_title.page.publisher_draft, language="de")
        de_title.slug = "de"
        de_title.save()
        de_title.page.publish('de')

        page2 = create_page("page2", "nav_playground.html",
                            "en", created_by=self.superuser, published=True, parent=de_title.page.parent,
                            apphook=NS_APP_NAME,
                            apphook_namespace="instance_2")
        create_title("de", "de_title", page2, slug="slug")
        page2.publish('de')
        clear_app_resolvers()
        clear_url_caches()

        if APP_MODULE in sys.modules:
            del sys.modules[APP_MODULE]

        self.reload_urls()
        with force_language("de"):
            reverse('namespaced_app_ns:current-app', current_app="instance_1")
            reverse('namespaced_app_ns:current-app', current_app="instance_2")
            reverse('namespaced_app_ns:current-app')
        with force_language("en"):
            reverse('namespaced_app_ns:current-app', current_app="instance_1")
            reverse('namespaced_app_ns:current-app', current_app="instance_2")
            reverse('namespaced_app_ns:current-app')

    @override_settings(ROOT_URLCONF='cms.test_utils.project.second_urls_for_apphook_tests')
    def test_apphook_include_extra_parameters(self):
        self.create_base_structure(NS_APP_NAME, ['en', 'de'], 'instance_1')
        with force_language("en"):
            path = reverse('namespaced_app_ns:extra_second')
        request = self.get_request(path)
        request.LANGUAGE_CODE = 'en'
        response = self.client.get(path)
        self.assertEqual(response.status_code, 200)
        self.assertTemplateUsed(response, 'sampleapp/extra.html')
        self.assertContains(response, 'someopts')

    @override_settings(ROOT_URLCONF='cms.test_utils.project.second_urls_for_apphook_tests')
    def test_get_sub_page_for_apphook_with_explicit_current_app(self):
        en_title = self.create_base_structure(NS_APP_NAME, 'en', 'instance_ns')
        with force_language("en"):
            path = reverse('namespaced_app_ns:current-app')

        request = self.get_request(path)
        request.LANGUAGE_CODE = 'en'

        attached_to_page = applications_page_check(request, path=path[1:])  # strip leading slash
        self.assertEqual(attached_to_page.pk, en_title.page.pk)

        response = self.client.get(path)
        self.assertEqual(response.status_code, 200)
        self.assertTemplateUsed(response, 'sampleapp/app.html')
        self.assertContains(response, 'instance_ns')
        self.assertContains(response, path)
        apphook_pool.clear()

    @override_settings(ROOT_URLCONF='cms.test_utils.project.second_urls_for_apphook_tests')
    def test_include_urlconf(self):
        self.create_base_structure(APP_NAME, 'en')

        path = reverse('extra_second')
        response = self.client.get(path)
        self.assertEqual(response.status_code, 200)
        self.assertTemplateUsed(response, 'sampleapp/extra.html')
        self.assertContains(response, "test included urlconf")

        path = reverse('extra_first')
        response = self.client.get(path)
        self.assertEqual(response.status_code, 200)
        self.assertTemplateUsed(response, 'sampleapp/extra.html')
        self.assertContains(response, "test urlconf")
        with force_language("de"):
            path = reverse('extra_first')
        response = self.client.get(path)
        self.assertEqual(response.status_code, 200)
        self.assertTemplateUsed(response, 'sampleapp/extra.html')
        self.assertContains(response, "test urlconf")
        with force_language("de"):
            path = reverse('extra_second')
        response = self.client.get(path)
        self.assertEqual(response.status_code, 200)
        self.assertTemplateUsed(response, 'sampleapp/extra.html')
        self.assertContains(response, "test included urlconf")

        apphook_pool.clear()

    @override_settings(CMS_PERMISSION=False, ROOT_URLCONF='cms.test_utils.project.urls_2')
    def test_apphook_breaking_under_home_with_new_path_caching(self):
        home = create_page("home", "nav_playground.html", "en", published=True)
        child = create_page("child", "nav_playground.html", "en", published=True, parent=home)
        # not-home is what breaks stuff, because it contains the slug of the home page
        not_home = create_page("not-home", "nav_playground.html", "en", published=True, parent=child)
        create_page("subchild", "nav_playground.html", "en", published=True, parent=not_home, apphook='SampleApp')
        with force_language("en"):
            self.reload_urls()
            urlpatterns = get_app_patterns()
            resolver = urlpatterns[0]
            url = resolver.reverse('sample-root')
            self.assertEqual(url, 'child/not-home/subchild/')

    @override_settings(ROOT_URLCONF='cms.test_utils.project.urls')
    def test_apphook_urlpattern_order(self):
        # this one includes the actual cms.urls, so it can be tested if
        # they are loaded in the correct order (the cms page pattern must be last)
        # (the other testcases replicate the inclusion code and thus don't test this)
        self.create_base_structure(APP_NAME, 'en')
        path = reverse('extra_second')
        response = self.client.get(path)
        self.assertEqual(response.status_code, 200)
        self.assertTemplateUsed(response, 'sampleapp/extra.html')
        self.assertContains(response, "test included urlconf")

    @override_settings(ROOT_URLCONF='cms.test_utils.project.urls')
    def test_apphooks_receive_url_params(self):
        # make sure that urlparams actually reach the apphook views
        self.create_base_structure(APP_NAME, 'en')
        path = reverse('sample-params', kwargs=dict(my_params='is-my-param-really-in-the-context-QUESTIONMARK'))
        response = self.client.get(path)
        self.assertEqual(response.status_code, 200)
        self.assertTemplateUsed(response, 'sampleapp/home.html')
        self.assertContains(response, 'my_params: is-my-param-really-in-the-context-QUESTIONMARK')

    @override_settings(ROOT_URLCONF='cms.test_utils.project.third_urls_for_apphook_tests')
    def test_multiple_apphooks(self):
        # test for #1538
        apphook_pool.clear()
        superuser = get_user_model().objects.create_superuser('admin', 'admin@admin.com', 'admin')
        create_page("home", "nav_playground.html", "en", created_by=superuser, published=True, )
        create_page("apphook1-page", "nav_playground.html", "en",
                    created_by=superuser, published=True, apphook="SampleApp")
        create_page("apphook2-page", "nav_playground.html", "en",
                    created_by=superuser, published=True, apphook="SampleApp2")

        reverse('sample-root')
        reverse('sample2-root')
        apphook_pool.clear()

    def test_apphook_pool_register_returns_apphook(self):
        @apphook_pool.register
        class TestApp(CMSApp):
            name = "Test App"
        self.assertIsNotNone(TestApp)

        # Now test the quick return codepath, when apphooks is not empty
        apphook_pool.apphooks.append("foo")

        @apphook_pool.register
        class TestApp2(CMSApp):
            name = "Test App 2"
        self.assertIsNotNone(TestApp2)

    @override_settings(ROOT_URLCONF='cms.test_utils.project.second_urls_for_apphook_tests')
    def test_toolbar_current_app_namespace(self):
        self.create_base_structure(NS_APP_NAME, 'en', 'instance_ns')
        with force_language("en"):
            path = reverse('namespaced_app_ns:sample-settings')
        request = self.get_request(path)
        toolbar = CMSToolbar(request)
        self.assertTrue(toolbar.toolbars['cms.test_utils.project.sampleapp.cms_toolbar.CategoryToolbar'].is_current_app)
        self.assertFalse(toolbar.toolbars['cms.test_utils.project.extensionapp.cms_toolbar.MyTitleExtensionToolbar'].is_current_app)

        # Testing a decorated view
        with force_language("en"):
            path = reverse('namespaced_app_ns:sample-exempt')
        request = self.get_request(path)
        toolbar = CMSToolbar(request)
        self.assertEqual(toolbar.toolbars['cms.test_utils.project.sampleapp.cms_toolbar.CategoryToolbar'].app_path,
                         'cms.test_utils.project.sampleapp')
        self.assertTrue(toolbar.toolbars['cms.test_utils.project.sampleapp.cms_toolbar.CategoryToolbar'].is_current_app)
        self.assertEqual(toolbar.toolbars['cms.test_utils.project.extensionapp.cms_toolbar.MyTitleExtensionToolbar'].app_path,
                         'cms.test_utils.project.sampleapp')
        self.assertFalse(toolbar.toolbars['cms.test_utils.project.extensionapp.cms_toolbar.MyTitleExtensionToolbar'].is_current_app)

    @override_settings(ROOT_URLCONF='cms.test_utils.project.second_urls_for_apphook_tests')
    def test_toolbar_current_app_apphook_with_implicit_current_app(self):
        self.create_base_structure(NS_APP_NAME, 'en', 'namespaced_app_ns')
        with force_language("en"):
            path = reverse('namespaced_app_ns:current-app')
        request = self.get_request(path)
        toolbar = CMSToolbar(request)
        self.assertEqual(toolbar.toolbars['cms.test_utils.project.sampleapp.cms_toolbar.CategoryToolbar'].app_path,
                         'cms.test_utils.project.sampleapp')
        self.assertTrue(toolbar.toolbars['cms.test_utils.project.sampleapp.cms_toolbar.CategoryToolbar'].is_current_app)
        self.assertEqual(toolbar.toolbars['cms.test_utils.project.extensionapp.cms_toolbar.MyTitleExtensionToolbar'].app_path,
                         'cms.test_utils.project.sampleapp')
        self.assertFalse(toolbar.toolbars['cms.test_utils.project.extensionapp.cms_toolbar.MyTitleExtensionToolbar'].is_current_app)

    @override_settings(ROOT_URLCONF='cms.test_utils.project.placeholderapp_urls')
    def test_toolbar_no_namespace(self):
        # Test with a basic application with no defined app_name and no namespace
        self.create_base_structure(APP_NAME, 'en')
        path = reverse('detail', kwargs={'id': 20})
        request = self.get_request(path)
        toolbar = CMSToolbar(request)
        self.assertFalse(toolbar.toolbars['cms.test_utils.project.sampleapp.cms_toolbar.CategoryToolbar'].is_current_app)
        self.assertFalse(toolbar.toolbars['cms.test_utils.project.extensionapp.cms_toolbar.MyTitleExtensionToolbar'].is_current_app)
        self.assertTrue(toolbar.toolbars['cms.test_utils.project.placeholderapp.cms_toolbar.Example1Toolbar'].is_current_app)

    @override_settings(ROOT_URLCONF='cms.test_utils.project.placeholderapp_urls')
    def test_toolbar_multiple_supported_apps(self):
        # Test with a basic application with no defined app_name and no namespace
        self.create_base_structure(APP_NAME, 'en')
        path = reverse('detail', kwargs={'id': 20})
        request = self.get_request(path)
        toolbar = CMSToolbar(request)
        self.assertEqual(toolbar.toolbars['cms.test_utils.project.sampleapp.cms_toolbar.CategoryToolbar'].app_path,
                         'cms.test_utils.project.placeholderapp')
        self.assertFalse(toolbar.toolbars['cms.test_utils.project.sampleapp.cms_toolbar.CategoryToolbar'].is_current_app)
        self.assertEqual(toolbar.toolbars['cms.test_utils.project.extensionapp.cms_toolbar.MyTitleExtensionToolbar'].app_path,
                         'cms.test_utils.project.placeholderapp')
        self.assertFalse(toolbar.toolbars['cms.test_utils.project.extensionapp.cms_toolbar.MyTitleExtensionToolbar'].is_current_app)
        self.assertEqual(toolbar.toolbars['cms.test_utils.project.extensionapp.cms_toolbar.MyPageExtensionToolbar'].app_path,
                         'cms.test_utils.project.placeholderapp')
        self.assertTrue(toolbar.toolbars['cms.test_utils.project.extensionapp.cms_toolbar.MyPageExtensionToolbar'].is_current_app)
        self.assertEqual(toolbar.toolbars['cms.test_utils.project.placeholderapp.cms_toolbar.Example1Toolbar'].app_path,
                         'cms.test_utils.project.placeholderapp')
        self.assertTrue(toolbar.toolbars['cms.test_utils.project.placeholderapp.cms_toolbar.Example1Toolbar'].is_current_app)

    @override_settings(
        CMS_APPHOOKS=['cms.test_utils.project.placeholderapp.cms_app.Example1App'],
        ROOT_URLCONF='cms.test_utils.project.placeholderapp_urls',
    )
    def test_toolbar_staff(self):
<<<<<<< HEAD
        # Test that the toolbar contains edit mode switcher if placeholders are available
        apphooks = (
            'cms.test_utils.project.placeholderapp.cms_app.Example1App',
        )
        with SettingsOverride(CMS_APPHOOKS=apphooks, ROOT_URLCONF='cms.test_utils.project.placeholderapp_urls'):
            self.create_base_structure('Example1App', 'en')
            ex1 = Example1.objects.create(char_1='1', char_2='2', char_3='3', char_4='4', date_field=now())
            path = reverse('example_detail', kwargs={'pk': ex1.pk})

            self.user = self._create_user('admin_staff', True, True)
            with self.login_user_context(self.user):
                response = self.client.get(path+"?edit")
            toolbar = CMSToolbar(response.context['request'])
            toolbar.populate()
            placeholder_toolbar = PlaceholderToolbar(response.context['request'], toolbar, True, path)
            placeholder_toolbar.populate()
            placeholder_toolbar.init_placeholders_from_request()
            placeholder_toolbar.add_structure_mode()
            self.assertEqual(len(placeholder_toolbar.toolbar.get_right_items()), 1)

            self.user = self._create_user('staff', True, False)
            with self.login_user_context(self.user):
                response = self.client.get(path+"?edit")
            response.context['request'].user = get_user_model().objects.get(pk=self.user.pk)
            toolbar = CMSToolbar(response.context['request'])
            toolbar.populate()
            placeholder_toolbar = PlaceholderToolbar(response.context['request'], toolbar, True, path)
            placeholder_toolbar.populate()
            placeholder_toolbar.init_placeholders_from_request()
            placeholder_toolbar.add_structure_mode()
            self.assertEqual(len(placeholder_toolbar.toolbar.get_right_items()), 0)

            self.user.user_permissions.add(Permission.objects.get(codename='change_example1'))
            with self.login_user_context(self.user):
                response = self.client.get(path+"?edit")
            response.context['request'].user = get_user_model().objects.get(pk=self.user.pk)
            toolbar = CMSToolbar(response.context['request'])
            toolbar.populate()
            placeholder_toolbar = PlaceholderToolbar(response.context['request'], toolbar, True, path)
            placeholder_toolbar.populate()
            placeholder_toolbar.init_placeholders_from_request()
            placeholder_toolbar.add_structure_mode()
            self.assertEqual(len(placeholder_toolbar.toolbar.get_right_items()), 1)

            self.user = None

    def test_page_edit_redirect_models(self):
        apphooks = (
            'cms.test_utils.project.placeholderapp.cms_app.Example1App',
        )
        ex1 = Example1.objects.create(char_1="char_1", char_2="char_2",
                                      char_3="char_3", char_4="char_4")
        with SettingsOverride(CMS_APPHOOKS=apphooks, ROOT_URLCONF='cms.test_utils.project.placeholderapp_urls'):
            self.create_base_structure('Example1App', 'en')
            url = admin_reverse('cms_page_resolve')
            self.user = self._create_user('admin_staff', True, True)
            with self.login_user_context(self.user):
                # parameters - non page object
                response = self.client.post(url, {'pk': ex1.pk, 'model': 'placeholderapp.example1'})
                self.assertEqual(response.content.decode('utf-8'), ex1.get_absolute_url())


class ApphooksPageLanguageUrlTestCase(SettingsOverrideTestCase):
=======
        self.create_base_structure('Example1App', 'en')
        ex1 = Example1.objects.create(char_1='1', char_2='2', char_3='3', char_4='4', date_field=now())
        path = reverse('example_detail', kwargs={'pk': ex1.pk})

        self.user = self._create_user('admin_staff', True, True)
        with self.login_user_context(self.user):
            response = self.client.get(path+"?edit")
        toolbar = CMSToolbar(response.context['request'])
        toolbar.populate()
        response.context['request'].user = self.user
        placeholder_toolbar = PlaceholderToolbar(response.context['request'], toolbar, True, path)
        placeholder_toolbar.populate()
        placeholder_toolbar.init_placeholders_from_request()
        placeholder_toolbar.add_structure_mode()
        self.assertEqual(len(placeholder_toolbar.toolbar.get_right_items()), 1)

        self.user = self._create_user('staff', True, False)
        with self.login_user_context(self.user):
            response = self.client.get(path+"?edit")
        response.context['request'].user = self.user
        toolbar = CMSToolbar(response.context['request'])
        toolbar.populate()
        placeholder_toolbar = PlaceholderToolbar(response.context['request'], toolbar, True, path)
        placeholder_toolbar.populate()
        placeholder_toolbar.init_placeholders_from_request()
        placeholder_toolbar.add_structure_mode()
        self.assertEqual(len(placeholder_toolbar.toolbar.get_right_items()), 0)

        self.user.user_permissions.add(Permission.objects.get(codename='change_example1'))
        with self.login_user_context(self.user):
            response = self.client.get(path+"?edit")
        response.context['request'].user = self.user
        toolbar = CMSToolbar(response.context['request'])
        toolbar.populate()
        response.context['request'].user = self.user
        placeholder_toolbar = PlaceholderToolbar(response.context['request'], toolbar, True, path)
        placeholder_toolbar.populate()
        placeholder_toolbar.init_placeholders_from_request()
        placeholder_toolbar.add_structure_mode()
        self.assertEqual(len(placeholder_toolbar.toolbar.get_right_items()), 0)

        permission = Permission.objects.get(codename='use_structure')
        self.user.user_permissions.add(permission)

        response.context['request'].user = get_user_model().objects.get(pk=self.user.pk)
        placeholder_toolbar = PlaceholderToolbar(response.context['request'], toolbar, True, path)
        placeholder_toolbar.populate()
        placeholder_toolbar.init_placeholders_from_request()
        placeholder_toolbar.add_structure_mode()
        self.assertEqual(len(placeholder_toolbar.toolbar.get_right_items()), 1)

        self.user = None


class ApphooksPageLanguageUrlTestCase(CMSTestCase):
>>>>>>> 349cae3b
    settings_overrides = {'ROOT_URLCONF': 'cms.test_utils.project.second_urls_for_apphook_tests'}

    def setUp(self):
        clear_app_resolvers()
        clear_url_caches()

        if APP_MODULE in sys.modules:
            del sys.modules[APP_MODULE]
        self.reload_urls()

    def tearDown(self):
        clear_app_resolvers()
        clear_url_caches()

        if APP_MODULE in sys.modules:
            del sys.modules[APP_MODULE]
        apphook_pool.clear()

    def reload_urls(self):
        from django.conf import settings

        url_modules = [
            'cms.urls',
            'cms.test_utils.project.second_cms_urls_for_apphook_tests',
            settings.ROOT_URLCONF,
        ]

        clear_app_resolvers()
        clear_url_caches()

        for module in url_modules:
            if module in sys.modules:
                del sys.modules[module]

    def test_page_language_url_for_apphook(self):

        apphook_pool.clear()
        superuser = get_user_model().objects.create_superuser('admin', 'admin@admin.com', 'admin')
        page = create_page("home", "nav_playground.html", "en",
                           created_by=superuser)
        create_title('de', page.get_title(), page)
        page.publish('en')
        page.publish('de')

        child_page = create_page("child_page", "nav_playground.html", "en",
                                 created_by=superuser, parent=page)
        create_title('de', child_page.get_title(), child_page)
        child_page.publish('en')
        child_page.publish('de')

        child_child_page = create_page("child_child_page", "nav_playground.html",
                                       "en", created_by=superuser, parent=child_page, apphook='SampleApp')
        create_title("de", '%s_de' % child_child_page.get_title(), child_child_page)
        child_child_page.publish('en')
        child_child_page.publish('de')

        # publisher_public is set to draft on publish, issue with one to one reverse
        child_child_page = self.reload(child_child_page)
        with force_language("en"):
            path = reverse('extra_first')

        request = self.get_request(path)
        request.LANGUAGE_CODE = 'en'
        request.current_page = child_child_page

        fake_context = {'request': request}
        tag = DumbPageLanguageUrl()

        output = tag.get_context(fake_context, 'en')
        url = output['content']

        self.assertEqual(url, '/en/child_page/child_child_page/extra_1/')

        output = tag.get_context(fake_context, 'de')
        url = output['content']
        # look the extra "_de"
        self.assertEqual(url, '/de/child_page/child_child_page_de/extra_1/')

        output = tag.get_context(fake_context, 'fr')
        url = output['content']
        self.assertEqual(url, '/fr/child_page/child_child_page/extra_1/')

        apphook_pool.clear()<|MERGE_RESOLUTION|>--- conflicted
+++ resolved
@@ -2,15 +2,10 @@
 from __future__ import with_statement
 import sys
 
-<<<<<<< HEAD
-from django.contrib.admin.models import CHANGE
-from django.contrib.admin.models import LogEntry
+from django.contrib.admin.models import CHANGE, LogEntry
+from django.contrib.auth import get_user_model
 from django.contrib.auth.models import Permission
 from django.contrib.contenttypes.models import ContentType
-=======
-from django.contrib.auth import get_user_model
-from django.contrib.auth.models import Permission
->>>>>>> 349cae3b
 from django.core.urlresolvers import clear_url_caches, reverse
 from django.test.utils import override_settings
 from django.utils import six
@@ -583,12 +578,11 @@
         ROOT_URLCONF='cms.test_utils.project.placeholderapp_urls',
     )
     def test_toolbar_staff(self):
-<<<<<<< HEAD
         # Test that the toolbar contains edit mode switcher if placeholders are available
         apphooks = (
             'cms.test_utils.project.placeholderapp.cms_app.Example1App',
         )
-        with SettingsOverride(CMS_APPHOOKS=apphooks, ROOT_URLCONF='cms.test_utils.project.placeholderapp_urls'):
+        with self.settings(CMS_APPHOOKS=apphooks, ROOT_URLCONF='cms.test_utils.project.placeholderapp_urls'):
             self.create_base_structure('Example1App', 'en')
             ex1 = Example1.objects.create(char_1='1', char_2='2', char_3='3', char_4='4', date_field=now())
             path = reverse('example_detail', kwargs={'pk': ex1.pk})
@@ -626,6 +620,16 @@
             placeholder_toolbar.populate()
             placeholder_toolbar.init_placeholders_from_request()
             placeholder_toolbar.add_structure_mode()
+            self.assertEqual(len(placeholder_toolbar.toolbar.get_right_items()), 0)
+
+            permission = Permission.objects.get(codename='use_structure')
+            self.user.user_permissions.add(permission)
+
+            response.context['request'].user = get_user_model().objects.get(pk=self.user.pk)
+            placeholder_toolbar = PlaceholderToolbar(response.context['request'], toolbar, True, path)
+            placeholder_toolbar.populate()
+            placeholder_toolbar.init_placeholders_from_request()
+            placeholder_toolbar.add_structure_mode()
             self.assertEqual(len(placeholder_toolbar.toolbar.get_right_items()), 1)
 
             self.user = None
@@ -636,7 +640,7 @@
         )
         ex1 = Example1.objects.create(char_1="char_1", char_2="char_2",
                                       char_3="char_3", char_4="char_4")
-        with SettingsOverride(CMS_APPHOOKS=apphooks, ROOT_URLCONF='cms.test_utils.project.placeholderapp_urls'):
+        with self.settings(CMS_APPHOOKS=apphooks, ROOT_URLCONF='cms.test_utils.project.placeholderapp_urls'):
             self.create_base_structure('Example1App', 'en')
             url = admin_reverse('cms_page_resolve')
             self.user = self._create_user('admin_staff', True, True)
@@ -646,64 +650,7 @@
                 self.assertEqual(response.content.decode('utf-8'), ex1.get_absolute_url())
 
 
-class ApphooksPageLanguageUrlTestCase(SettingsOverrideTestCase):
-=======
-        self.create_base_structure('Example1App', 'en')
-        ex1 = Example1.objects.create(char_1='1', char_2='2', char_3='3', char_4='4', date_field=now())
-        path = reverse('example_detail', kwargs={'pk': ex1.pk})
-
-        self.user = self._create_user('admin_staff', True, True)
-        with self.login_user_context(self.user):
-            response = self.client.get(path+"?edit")
-        toolbar = CMSToolbar(response.context['request'])
-        toolbar.populate()
-        response.context['request'].user = self.user
-        placeholder_toolbar = PlaceholderToolbar(response.context['request'], toolbar, True, path)
-        placeholder_toolbar.populate()
-        placeholder_toolbar.init_placeholders_from_request()
-        placeholder_toolbar.add_structure_mode()
-        self.assertEqual(len(placeholder_toolbar.toolbar.get_right_items()), 1)
-
-        self.user = self._create_user('staff', True, False)
-        with self.login_user_context(self.user):
-            response = self.client.get(path+"?edit")
-        response.context['request'].user = self.user
-        toolbar = CMSToolbar(response.context['request'])
-        toolbar.populate()
-        placeholder_toolbar = PlaceholderToolbar(response.context['request'], toolbar, True, path)
-        placeholder_toolbar.populate()
-        placeholder_toolbar.init_placeholders_from_request()
-        placeholder_toolbar.add_structure_mode()
-        self.assertEqual(len(placeholder_toolbar.toolbar.get_right_items()), 0)
-
-        self.user.user_permissions.add(Permission.objects.get(codename='change_example1'))
-        with self.login_user_context(self.user):
-            response = self.client.get(path+"?edit")
-        response.context['request'].user = self.user
-        toolbar = CMSToolbar(response.context['request'])
-        toolbar.populate()
-        response.context['request'].user = self.user
-        placeholder_toolbar = PlaceholderToolbar(response.context['request'], toolbar, True, path)
-        placeholder_toolbar.populate()
-        placeholder_toolbar.init_placeholders_from_request()
-        placeholder_toolbar.add_structure_mode()
-        self.assertEqual(len(placeholder_toolbar.toolbar.get_right_items()), 0)
-
-        permission = Permission.objects.get(codename='use_structure')
-        self.user.user_permissions.add(permission)
-
-        response.context['request'].user = get_user_model().objects.get(pk=self.user.pk)
-        placeholder_toolbar = PlaceholderToolbar(response.context['request'], toolbar, True, path)
-        placeholder_toolbar.populate()
-        placeholder_toolbar.init_placeholders_from_request()
-        placeholder_toolbar.add_structure_mode()
-        self.assertEqual(len(placeholder_toolbar.toolbar.get_right_items()), 1)
-
-        self.user = None
-
-
 class ApphooksPageLanguageUrlTestCase(CMSTestCase):
->>>>>>> 349cae3b
     settings_overrides = {'ROOT_URLCONF': 'cms.test_utils.project.second_urls_for_apphook_tests'}
 
     def setUp(self):
