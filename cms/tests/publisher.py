# -*- coding: utf-8 -*-
from __future__ import with_statement

from django.core.management.base import CommandError
from django.core.urlresolvers import reverse
from cms.compat import get_user_model
from cms.constants import PUBLISHER_STATE_PENDING, PUBLISHER_STATE_DEFAULT, PUBLISHER_STATE_DIRTY
from cms.api import create_page, add_plugin, create_title
from cms.management.commands import publisher_publish
from cms.models import CMSPlugin, Title
from cms.models.pagemodel import Page
from cms.plugin_pool import plugin_pool
from cms.test_utils.testcases import SettingsOverrideTestCase as TestCase
from cms.test_utils.util.context_managers import StdoutOverride

<<<<<<< HEAD
=======
from djangocms_text_ckeditor.models import Text


>>>>>>> 042f4953
class PublisherCommandTests(TestCase):
    """
    Tests for the publish command
    """

    def test_command_line_should_raise_without_superuser(self):
        raised = False
        try:
            com = publisher_publish.Command()
            com.handle_noargs()
        except CommandError:
            raised = True
        self.assertTrue(raised)

    def test_command_line_publishes_zero_pages_on_empty_db(self):
        # we need to create a superuser (the db is empty)
        get_user_model().objects.create_superuser('djangocms', 'cms@example.com', '123456')

        pages_from_output = 0
        published_from_output = 0

        with StdoutOverride() as buffer:
            # Now we don't expect it to raise, but we need to redirect IO
            com = publisher_publish.Command()
            com.handle_noargs()
            lines = buffer.getvalue().split('\n') #NB: readlines() doesn't work

        for line in lines:
            if 'Total' in line:
                pages_from_output = int(line.split(':')[1])
            elif 'Published' in line:
                published_from_output = int(line.split(':')[1])

        self.assertEqual(pages_from_output, 0)
        self.assertEqual(published_from_output, 0)

    def test_command_line_ignores_draft_page(self):
        # we need to create a superuser (the db is empty)
        get_user_model().objects.create_superuser('djangocms', 'cms@example.com', '123456')

        create_page("The page!", "nav_playground.html", "en", published=False)

        pages_from_output = 0
        published_from_output = 0

        with StdoutOverride() as buffer:
            # Now we don't expect it to raise, but we need to redirect IO
            com = publisher_publish.Command()
            com.handle_noargs()
            lines = buffer.getvalue().split('\n') #NB: readlines() doesn't work

        for line in lines:
            if 'Total' in line:
                pages_from_output = int(line.split(':')[1])
            elif 'Published' in line:
                published_from_output = int(line.split(':')[1])

        self.assertEqual(pages_from_output, 0)
        self.assertEqual(published_from_output, 0)

        self.assertEqual(Page.objects.public().count(), 0)

    def test_table_name_patching(self):
        """
        This tests the plugin models patching when publishing from the command line
        """
        User.objects.create_superuser('djangocms', 'cms@example.com', '123456')
        published = create_page("The page!", "nav_playground.html", "en", published=True)
        draft = Page.objects.drafts()[0]
        draft.reverse_id = 'a_test' # we have to change *something*
        draft.save()
        add_plugin(draft.placeholders.get(slot=u"body"),
                   u"TextPlugin", u"en", body="Test content")
        draft.publish('en')
        add_plugin(draft.placeholders.get(slot=u"body"),
                   u"TextPlugin", u"en", body="Test content")

        # Manually undoing table name patching
        Text._meta.db_table = 'djangocms_text_ckeditor_text'
        plugin_pool.patched = False

        with StdoutOverride() as buffer:
            # Now we don't expect it to raise, but we need to redirect IO
            com = publisher_publish.Command()
            com.handle_noargs()
            lines = buffer.getvalue().split('\n') #NB: readlines() doesn't work
        # Sanity check the database (we should have one draft and one public)
        not_drafts = len(Page.objects.filter(publisher_is_draft=False))
        drafts = len(Page.objects.filter(publisher_is_draft=True))
        self.assertEquals(not_drafts, 1)
        self.assertEquals(drafts, 1)

    def test_command_line_publishes_one_page(self):
        """
        Publisher always creates two Page objects for every CMS page,
        one is_draft and one is_public.

        The public version of the page can be either published or not.

        This bit of code uses sometimes manager methods and sometimes manual
        filters on purpose (this helps test the managers)
        """
        # we need to create a superuser (the db is empty)
        get_user_model().objects.create_superuser('djangocms', 'cms@example.com', '123456')

        # Now, let's create a page. That actually creates 2 Page objects
        create_page("The page!", "nav_playground.html", "en", published=True)
        draft = Page.objects.drafts()[0]
        draft.reverse_id = 'a_test' # we have to change *something*
        draft.save()

        pages_from_output = 0
        published_from_output = 0

        with StdoutOverride() as buffer:
            # Now we don't expect it to raise, but we need to redirect IO
            com = publisher_publish.Command()
            com.handle_noargs()
            lines = buffer.getvalue().split('\n') #NB: readlines() doesn't work

        for line in lines:
            if 'Total' in line:
                pages_from_output = int(line.split(':')[1])
            elif 'Published' in line:
                published_from_output = int(line.split(':')[1])

        self.assertEqual(pages_from_output, 1)
        self.assertEqual(published_from_output, 1)
        # Sanity check the database (we should have one draft and one public)
        not_drafts = len(Page.objects.filter(publisher_is_draft=False))
        drafts = len(Page.objects.filter(publisher_is_draft=True))
        self.assertEquals(not_drafts, 1)
        self.assertEquals(drafts, 1)

        # Now check that the non-draft has the attribute we set to the draft.
        non_draft = Page.objects.public()[0]
        self.assertEquals(non_draft.reverse_id, 'a_test')

    def tearDown(self):
        plugin_pool.patched = False
        plugin_pool.set_plugin_meta()

class PublishingTests(TestCase):
    def create_page(self, title=None, **kwargs):
        return create_page(title or self._testMethodName,
                           "nav_playground.html", "en", **kwargs)

    def test_publish_home(self):
        name = self._testMethodName
        page = self.create_page(name, published=False)
        self.assertFalse(page.publisher_public_id)
        self.assertEquals(Page.objects.all().count(), 1)
        superuser = self.get_superuser()
        with self.login_user_context(superuser):
            response = self.client.get(reverse("admin:cms_page_publish_page", args=[page.pk, 'en']))
            self.assertEqual(response.status_code, 302)
            self.assertEqual(response['Location'], "http://testserver/en/?edit_off")

    def test_publish_single(self):
        name = self._testMethodName
        page = self.create_page(name, published=False)
        self.assertFalse(page.is_published('en'))

        drafts = Page.objects.drafts()
        public = Page.objects.public()
        published = Page.objects.public().published("en")
        self.assertObjectExist(drafts, title_set__title=name)
        self.assertObjectDoesNotExist(public, title_set__title=name)
        self.assertObjectDoesNotExist(published, title_set__title=name)

        page.publish("en")

        drafts = Page.objects.drafts()
        public = Page.objects.public()
        published = Page.objects.public().published("en")

        self.assertTrue(page.is_published('en'))
        self.assertEqual(page.get_publisher_state("en"), PUBLISHER_STATE_DEFAULT)
        self.assertIsNotNone(page.publisher_public)
        self.assertTrue(page.publisher_public_id)

        self.assertObjectExist(drafts, title_set__title=name)
        self.assertObjectExist(public, title_set__title=name)
        self.assertObjectExist(published, title_set__title=name)

        page = Page.objects.get(pk=page.pk)

        self.assertEqual(page.get_publisher_state("en"), 0)

    def test_publish_admin(self):
        page = self.create_page("test_admin", published=False)
        superuser = self.get_superuser()
        with self.login_user_context(superuser):
            response = self.client.get(reverse("admin:cms_page_publish_page", args=[page.pk, 'en']))
            self.assertEqual(response.status_code, 302)
        page = Page.objects.get(pk=page.pk)

        self.assertEqual(page.get_publisher_state('en'), 0)

    def test_publish_child_first(self):
        parent = self.create_page('parent', published=False)
        child = self.create_page('child', published=False, parent=parent)
        parent = parent.reload()
        self.assertFalse(parent.is_published('en'))
        self.assertFalse(child.is_published('en'))

        drafts = Page.objects.drafts()
        public = Page.objects.public()
        published = Page.objects.public().published('en')

        for name in ('parent', 'child'):
            self.assertObjectExist(drafts, title_set__title=name)
            self.assertObjectDoesNotExist(public, title_set__title=name)
            self.assertObjectDoesNotExist(published, title_set__title=name)

        child.publish("en")
        child = child.reload()
        self.assertTrue(child.is_published("en"))
        self.assertEqual(child.get_publisher_state('en'), PUBLISHER_STATE_PENDING)
        self.assertIsNone(child.publisher_public)

        # Since we have no parent, the state is otherwise unchanged
        for name in ('parent', 'child'):
            self.assertObjectExist(drafts, title_set__title=name)
            self.assertObjectDoesNotExist(public, title_set__title=name)
            self.assertObjectDoesNotExist(published, title_set__title=name)
        parent.publish("en")
        drafts = Page.objects.drafts()
        public = Page.objects.public()
        published = Page.objects.public().published('en')
        # Cascade publish for all pending descendants
        for name in ('parent', 'child'):
            self.assertObjectExist(drafts, title_set__title=name)
            page = drafts.get(title_set__title=name)
            self.assertTrue(page.is_published("en"), name)
            self.assertEqual(page.get_publisher_state('en'), PUBLISHER_STATE_DEFAULT, name)
            self.assertIsNotNone(page.publisher_public, name)
            self.assertTrue(page.publisher_public.is_published('en'), name)

            self.assertObjectExist(public, title_set__title=name)
            self.assertObjectExist(published, title_set__title=name)

    def test_simple_publisher(self):
        """
        Creates the stuff needed for these tests.
        Please keep this up-to-date (the docstring!)

                A
               / \
              B  C
        """
        # Create a simple tree of 3 pages
        pageA = create_page("Page A", "nav_playground.html", "en",
                            published=True)
        pageB = create_page("Page B", "nav_playground.html", "en", parent=pageA,
                            published=True)
        pageC = create_page("Page C", "nav_playground.html", "en", parent=pageA,
                            published=False)
        # Assert A and B are published, C unpublished
        self.assertTrue(pageA.publisher_public_id)
        self.assertTrue(pageB.publisher_public_id)
        self.assertTrue(not pageC.publisher_public_id)
        self.assertEqual(len(Page.objects.public().published("en")), 2)

        # Let's publish C now.
        pageC.publish("en")

        # Assert all are published
        self.assertTrue(pageA.publisher_public_id)
        self.assertTrue(pageB.publisher_public_id)
        self.assertTrue(pageC.publisher_public_id)
        self.assertEqual(len(Page.objects.public().published("en")), 3)

    def test_i18n_publishing(self):
        page = self.create_page('parent', published=True)
        self.assertEqual(Title.objects.all().count(), 2)
        create_title("de", "vater", page)
        self.assertEqual(Title.objects.all().count(), 3)
        self.assertEqual(Title.objects.filter(published=True).count(), 2)
        page.publish('de')
        self.assertEqual(Title.objects.all().count(), 4)
        self.assertEqual(Title.objects.filter(published=True).count(), 4)


    def test_publish_ordering(self):
        page = self.create_page('parent', published=True)
        pageA = self.create_page('pageA', parent=page, published=True)
        pageC = self.create_page('pageC', parent=page, published=True)
        pageB = self.create_page('pageB', parent=page, published=True)
        page = page.reload()
        pageB.move_page(pageA, 'right')
        pageB.publish("en")
        # pageC needs reload since B has swapped places with it
        pageC.reload().publish("en")
        pageA.publish('en')

        drafts = Page.objects.drafts().order_by('tree_id', 'lft')
        draft_titles = [(p.get_title('en'), p.lft, p.rght) for p in drafts]
        self.assertEquals([('parent', 1, 8),
                              ('pageA', 2, 3),
                              ('pageB', 4, 5),
                              ('pageC', 6, 7)], draft_titles)
        public = Page.objects.public().order_by('tree_id', 'lft')
        public_titles = [(p.get_title('en'), p.lft, p.rght) for p in public]
        self.assertEquals([('parent', 1, 8),
                              ('pageA', 2, 3),
                              ('pageB', 4, 5),
                              ('pageC', 6, 7)], public_titles)

        page.publish('en')

        drafts = Page.objects.drafts().order_by('tree_id', 'lft')
        draft_titles = [(p.get_title('en'), p.lft, p.rght) for p in drafts]
        self.assertEquals([('parent', 1, 8),
                              ('pageA', 2, 3),
                              ('pageB', 4, 5),
                              ('pageC', 6, 7)], draft_titles)
        public = Page.objects.public().order_by('tree_id', 'lft')
        public_titles = [(p.get_title('en'), p.lft, p.rght) for p in public]
        self.assertEquals([('parent', 1, 8),
                              ('pageA', 2, 3),
                              ('pageB', 4, 5),
                              ('pageC', 6, 7)], public_titles)

    def test_publish_ordering2(self):
        page = self.create_page('parent', published=False)
        pageA = self.create_page('pageA', published=False)
        pageC = self.create_page('pageC', published=False, parent=pageA)
        pageB = self.create_page('pageB', published=False, parent=pageA)
        page = page.reload()
        pageA.publish('en')
        pageB.publish('en')
        pageC.publish('en')
        page.publish('en')

        drafts = Page.objects.filter(publisher_is_draft=True).order_by('tree_id', 'lft')
        publics = Page.objects.filter(publisher_is_draft=False).order_by('tree_id', 'lft')

        x = 0
        for draft in drafts:
            self.assertEqual(draft.publisher_public_id, publics[x].pk)
            x += 1




    def test_unpublish_unpublish(self):
        name = self._testMethodName
        page = self.create_page(name, published=True)
        drafts = Page.objects.drafts()
        published = Page.objects.public().published("en")
        self.assertObjectExist(drafts, title_set__title=name)
        self.assertObjectExist(published, title_set__title=name)

        page.unpublish('en')
        self.assertFalse(page.is_published('en'))
        self.assertObjectExist(drafts, title_set__title=name)
        self.assertObjectDoesNotExist(published, title_set__title=name)

        page.publish('en')
        self.assertTrue(page.publisher_public_id)
        self.assertObjectExist(drafts, title_set__title=name)
        self.assertObjectExist(published, title_set__title=name)

    def test_modify_child_while_pending(self):
        home = self.create_page("Home", published=True, in_navigation=True)
        child = self.create_page("Child", published=True, parent=home,
                                 in_navigation=False)
        home = home.reload()
        home.unpublish('en')
        self.assertEqual(Title.objects.count(), 4)
        child = child.reload()
        self.assertFalse(child.publisher_public.is_published('en'))
        self.assertFalse(child.in_navigation)
        self.assertFalse(child.publisher_public.in_navigation)

        child.in_navigation = True
        child.save()
        child.publish('en')
        child = self.reload(child)
        self.assertEqual(Title.objects.count(), 4)

        self.assertTrue(child.is_published('en'))
        self.assertFalse(child.publisher_public.is_published('en'))
        self.assertTrue(child.in_navigation)
        self.assertTrue(child.publisher_public.in_navigation)
        self.assertEqual(child.get_publisher_state('en'), PUBLISHER_STATE_PENDING)

        home.publish('en')
        child = self.reload(child)
        self.assertTrue(child.is_published('en'))
        self.assertTrue(child.publisher_public_id)
        self.assertTrue(child.publisher_public.in_navigation)
        self.assertEqual(child.get_publisher_state('en'), PUBLISHER_STATE_DEFAULT)

    def test_republish_with_descendants(self):
        home = self.create_page("Home", published=True)
        child = self.create_page("Child", published=True, parent=home)
        gc = self.create_page("GC", published=True, parent=child)
        self.assertTrue(child.is_published("en"))
        self.assertTrue(gc.is_published('en'))
        home = home.reload()
        home.unpublish('en')
        child = self.reload(child)
        gc = self.reload(gc)
        self.assertTrue(child.is_published("en"))
        self.assertTrue(gc.is_published("en"))
        self.assertFalse(child.publisher_public.is_published("en"))
        self.assertFalse(gc.publisher_public.is_published('en'))
        self.assertEqual(child.get_publisher_state('en'), PUBLISHER_STATE_PENDING)
        self.assertEqual(gc.get_publisher_state('en'), PUBLISHER_STATE_PENDING)

        home.publish('en')
        child = self.reload(child)
        gc = self.reload(gc)

        self.assertTrue(child.publisher_public_id)
        self.assertTrue(gc.is_published('en'))
        self.assertTrue(child.is_published('en'))
        self.assertTrue(gc.publisher_public_id)
        self.assertEqual(child.get_publisher_state('en'), PUBLISHER_STATE_DEFAULT)
        self.assertEqual(gc.get_publisher_state('en'), PUBLISHER_STATE_DEFAULT)

    def test_republish_with_dirty_children(self):
        home = self.create_page("Home", published=True)
        dirty1 = self.create_page("Dirty1", published=True, parent=home)
        dirty2 = self.create_page("Dirty2", published=True, parent=home)
        home = self.reload(home)
        dirty1 = self.reload(dirty1)
        dirty2 = self.reload(dirty2)
        dirty1.save()
        home.unpublish('en')
        dirty2.save()
        dirty1 = self.reload(dirty1)
        dirty2 = self.reload(dirty2)
        self.assertTrue(dirty1.is_published)
        self.assertTrue(dirty2.publisher_public_id)
        self.assertEqual(dirty1.get_publisher_state("en"), PUBLISHER_STATE_DIRTY)
        self.assertEqual(dirty2.get_publisher_state("en"), PUBLISHER_STATE_DIRTY)

        home = self.reload(home)
        home.publish('en')
        dirty1 = self.reload(dirty1)
        dirty2 = self.reload(dirty2)
        self.assertTrue(dirty1.is_published("en"))
        self.assertTrue(dirty2.is_published("en"))
        self.assertTrue(dirty1.publisher_public.is_published("en"))
        self.assertTrue(dirty2.publisher_public.is_published("en"))
        self.assertEqual(dirty1.get_publisher_state("en"), PUBLISHER_STATE_DIRTY)
        self.assertEqual(dirty2.get_publisher_state("en"), PUBLISHER_STATE_DIRTY)

    def test_republish_with_unpublished_child(self):
        """
        Unpub1 was never published, and unpub2 has been unpublished after the
        fact. None of the grandchildren should become published.
        """
        home = self.create_page("Home", published=True)
        unpub1 = self.create_page("Unpub1", published=False, parent=home)
        unpub2 = self.create_page("Unpub2", published=True, parent=home)
        gc1 = self.create_page("GC1", published=True, parent=unpub1)
        gc2 = self.create_page("GC2", published=True, parent=unpub2)
        self.assertFalse(gc1.publisher_public_id)
        self.assertFalse(gc1.publisher_public_id)
        self.assertTrue(gc1.is_published('en'))
        self.assertTrue(gc2.is_published('en'))
        home.unpublish('en')
        unpub1 = self.reload(unpub1)
        unpub2.unpublish('en')  # Just marks this as not published
        for page in (unpub1, unpub2):
            self.assertFalse(page.is_published('en'), page)
            self.assertEqual(page.get_publisher_state("en"), PUBLISHER_STATE_DIRTY)
        self.assertIsNone(unpub1.publisher_public)
        self.assertIsNotNone(unpub2.publisher_public)
        self.assertFalse(unpub2.publisher_public.is_published('en'))

        gc1 = self.reload(gc1)
        gc2 = self.reload(gc2)
        for page in (gc1, gc2):
            self.assertTrue(page.is_published('en'))
            self.assertEqual(page.get_publisher_state('en'), PUBLISHER_STATE_PENDING)
        self.assertIsNone(gc1.publisher_public)
        self.assertIsNotNone(gc2.publisher_public)
        self.assertFalse(gc2.publisher_public.is_published('en'))


    def test_unpublish_with_descendants(self):
        page = self.create_page("Page", published=True)
        child = self.create_page("Child", parent=page, published=True)
        self.create_page("Grandchild", parent=child, published=True)
        page = page.reload()
        child.reload()
        drafts = Page.objects.drafts()
        public = Page.objects.public()
        published = Page.objects.public().published("en")
        self.assertEqual(published.count(), 3)
        self.assertEqual(page.get_descendant_count(), 2)
        base = reverse('pages-root')

        for url in (base, base + 'child/', base + 'child/grandchild/'):
            response = self.client.get(url)
            self.assertEqual(response.status_code, 200, url)

        for title in ('Page', 'Child', 'Grandchild'):
            self.assertObjectExist(drafts, title_set__title=title)
            self.assertObjectExist(public, title_set__title=title)
            self.assertObjectExist(published, title_set__title=title)
            item = drafts.get(title_set__title=title)
            self.assertTrue(item.publisher_public_id)
            self.assertEqual(item.get_publisher_state('en'), PUBLISHER_STATE_DEFAULT)

        self.assertTrue(page.unpublish('en'), 'Unpublish was not successful')
        self.assertFalse(page.is_published('en'))
        for url in (base, base + 'child/', base + 'child/grandchild/'):
            response = self.client.get(url)
            self.assertEqual(response.status_code, 404)

        for title in ('Page', 'Child', 'Grandchild'):
            self.assertObjectExist(drafts, title_set__title=title)
            self.assertObjectExist(public, title_set__title=title)
            self.assertObjectDoesNotExist(published, title_set__title=title)
            item = drafts.get(title_set__title=title)
            if title == 'Page':
                self.assertFalse(item.is_published("en"))
                self.assertFalse(item.publisher_public.is_published("en"))
                # Not sure what the proper state of these are after unpublish
                #self.assertEqual(page.publisher_state, PUBLISHER_STATE_DEFAULT)
                self.assertTrue(page.is_dirty('en'))
            else:
                # The changes to the published subpages are simply that the
                # published flag of the PUBLIC instance goes to false, and the
                # publisher state is set to mark waiting for parent
                self.assertTrue(item.is_published('en'), title)
                self.assertFalse(item.publisher_public.is_published('en'), title)
                self.assertEqual(item.get_publisher_state('en'), PUBLISHER_STATE_PENDING,
                                 title)
                self.assertFalse(item.is_dirty('en'), title)

    def test_unpublish_with_dirty_descendants(self):
        page = self.create_page("Page", published=True)
        child = self.create_page("Child", parent=page, published=True)
        gchild = self.create_page("Grandchild", parent=child, published=True)
        drafts = Page.objects.drafts()
        public = Page.objects.public()
        published = Page.objects.public().published("en")
        child.save()

        self.assertTrue(child.is_dirty("en"))
        self.assertFalse(gchild.is_dirty('en'))
        self.assertTrue(child.publisher_public.is_published('en'))
        self.assertTrue(gchild.publisher_public.is_published('en'))

        page.unpublish('en')
        child = self.reload(child)
        gchild = self.reload(gchild)
        # Descendants keep their dirty status after unpublish
        self.assertTrue(child.is_dirty('en'))
        self.assertFalse(gchild.is_dirty('en'))
        # However, their public version is still removed no matter what
        self.assertFalse(child.publisher_public.is_published('en'))
        self.assertFalse(gchild.publisher_public.is_published('en'))

    def test_republish_multiple_root(self):
        # TODO: The paths do not match expected behaviour
        home = self.create_page("Page", published=True)
        other = self.create_page("Another Page", published=True)
        child = self.create_page("Child", published=True, parent=home)
        child2 = self.create_page("Child", published=True, parent=other)
        self.assertTrue(Page.objects.filter(is_home=True).count(), 2)
        self.assertTrue(home.is_home)

        home = home.reload()
        self.assertTrue(home.publisher_public.is_home)
        root = reverse('pages-root')
        self.assertEqual(home.get_absolute_url(), root)
        self.assertEqual(home.get_public_object().get_absolute_url(), root)
        self.assertEqual(child.get_absolute_url(), root + 'child/')
        self.assertEqual(child.get_public_object().get_absolute_url(), root + 'child/')
        self.assertEqual(other.get_absolute_url(), root + 'another-page/')
        self.assertEqual(other.get_public_object().get_absolute_url(), root + 'another-page/')
        self.assertEqual(child2.get_absolute_url(), root + 'another-page/child/')
        self.assertEqual(child2.get_public_object().get_absolute_url(), root + 'another-page/child/')
        home = self.reload(home)
        home.unpublish('en')
        home = self.reload(home)
        other = self.reload(other)
        child = self.reload(child)
        child2 = self.reload(child2)
        self.assertFalse(home.is_home)
        self.assertFalse(home.publisher_public.is_home)
        self.assertTrue(other.is_home)
        self.assertTrue(other.publisher_public.is_home)

        self.assertEqual(other.get_absolute_url(), root)
        self.assertEqual(other.get_public_object().get_absolute_url(), root)
        self.assertEqual(home.get_absolute_url(), root + 'page/')
        self.assertEqual(home.get_public_object().get_absolute_url(), root + 'page/')

        self.assertEqual(child.get_absolute_url(), root+'page/child/')
        self.assertEqual(child.get_public_object().get_absolute_url(), root+'page/child/')
        self.assertEqual(child2.get_absolute_url(), root+'child/')
        self.assertEqual(child2.get_public_object().get_absolute_url(), root+'child/')
        home.publish('en')
        home = self.reload(home)
        other = self.reload(other)
        child = self.reload(child)
        child2 = self.reload(child2)
        self.assertTrue(home.is_home)
        self.assertTrue(home.publisher_public.is_home)
        self.assertEqual(home.get_absolute_url(), root)
        self.assertEqual(home.get_public_object().get_absolute_url(), root)
        self.assertEqual(child.get_absolute_url(), root + 'child/')
        self.assertEqual(child.get_public_object().get_absolute_url(), root + 'child/')
        self.assertEqual(other.get_absolute_url(), root + 'another-page/')
        self.assertEqual(other.get_public_object().get_absolute_url(), root + 'another-page/')
        self.assertEqual(child2.get_absolute_url(), root + 'another-page/child/')
        self.assertEqual(child2.get_public_object().get_absolute_url(), root + 'another-page/child/')

    def test_revert_contents(self):
        user = self.get_superuser()
        page = create_page("Page", "nav_playground.html", "en", published=True,
                           created_by=user)
        placeholder = page.placeholders.get(slot=u"body")
        deleted_plugin = add_plugin(placeholder, u"TextPlugin", u"en", body="Deleted content")
        text_plugin = add_plugin(placeholder, u"TextPlugin", u"en", body="Public content")
        page.publish('en')

        # Modify and delete plugins
        text_plugin.body = "<p>Draft content</p>"
        text_plugin.save()
        deleted_plugin.delete()
        self.assertEquals(CMSPlugin.objects.count(), 3)

        # Now let's revert and restore
        page.revert('en')
        self.assertEquals(page.get_publisher_state("en"), PUBLISHER_STATE_DEFAULT)
        self.assertEquals(page.pagemoderatorstate_set.count(), 0)

        self.assertEquals(CMSPlugin.objects.count(), 4)
        plugins = CMSPlugin.objects.filter(placeholder__page=page)
        self.assertEquals(plugins.count(), 2)

        plugins = [plugin.get_plugin_instance()[0] for plugin in plugins]
        self.assertEquals(plugins[0].body, "Deleted content")
        self.assertEquals(plugins[1].body, "Public content")

    def test_revert_move(self):
        parent = create_page("Parent", "nav_playground.html", "en", published=True)
        parent_url = parent.get_absolute_url()
        page = create_page("Page", "nav_playground.html", "en", published=True,
                           parent=parent)
        other = create_page("Other", "nav_playground.html", "en", published=True)
        other_url = other.get_absolute_url()

        child = create_page("Child", "nav_playground.html", "en", published=True,
                            parent=page)
        parent = parent.reload()
        page = page.reload()
        self.assertEqual(page.get_absolute_url(), parent_url + "page/")
        self.assertEqual(child.get_absolute_url(), parent_url + "page/child/")

        # Now let's move it (and the child)
        page.move_page(other)
        page = self.reload(page)
        child = self.reload(child)
        self.assertEqual(page.get_absolute_url(), other_url + "page/")
        self.assertEqual(child.get_absolute_url(), other_url + "page/child/")
        # Public version changed the url as well
        self.assertEqual(page.publisher_public.get_absolute_url(), other_url + "page/")
        self.assertEqual(child.publisher_public.get_absolute_url(), other_url + "page/child/")

    def test_publish_works_with_descendants(self):
        """
        For help understanding what this tests for, see:
        http://articles.sitepoint.com/print/hierarchical-data-database

        Creates this published structure:
                            home
                          /      \
                       item1   item2
                              /     \
                         subitem1 subitem2
        """
        home_page = create_page("home", "nav_playground.html", "en",
                                published=True, in_navigation=False)

        create_page("item1", "nav_playground.html", "en", parent=home_page,
                    published=True)
        item2 = create_page("item2", "nav_playground.html", "en", parent=home_page,
                            published=True)

        create_page("subitem1", "nav_playground.html", "en", parent=item2,
                    published=True)
        create_page("subitem2", "nav_playground.html", "en", parent=item2,
                    published=True)
        item2 = item2.reload()
        not_drafts = list(Page.objects.filter(publisher_is_draft=False).order_by('lft'))
        drafts = list(Page.objects.filter(publisher_is_draft=True).order_by('lft'))

        self.assertEquals(len(not_drafts), 5)
        self.assertEquals(len(drafts), 5)

        for idx, draft in enumerate(drafts):
            public = not_drafts[idx]
            # Check that a node doesn't become a root node magically
            self.assertEqual(bool(public.parent_id), bool(draft.parent_id))
            if public.parent:
                # Let's assert the MPTT tree is consistent
                self.assertTrue(public.lft > public.parent.lft)
                self.assertTrue(public.rght < public.parent.rght)
                self.assertEquals(public.tree_id, public.parent.tree_id)
                self.assertTrue(public.parent in public.get_ancestors())
                self.assertTrue(public in public.parent.get_descendants())
                self.assertTrue(public in public.parent.get_children())
            if draft.parent:
                # Same principle for the draft tree
                self.assertTrue(draft.lft > draft.parent.lft)
                self.assertTrue(draft.rght < draft.parent.rght)
                self.assertEquals(draft.tree_id, draft.parent.tree_id)
                self.assertTrue(draft.parent in draft.get_ancestors())
                self.assertTrue(draft in draft.parent.get_descendants())
                self.assertTrue(draft in draft.parent.get_children())

        # Now call publish again. The structure should not change.
        item2.publish('en')

        not_drafts = list(Page.objects.filter(publisher_is_draft=False).order_by('lft'))
        drafts = list(Page.objects.filter(publisher_is_draft=True).order_by('lft'))

        self.assertEquals(len(not_drafts), 5)
        self.assertEquals(len(drafts), 5)

        for idx, draft in enumerate(drafts):
            public = not_drafts[idx]
            # Check that a node doesn't become a root node magically
            self.assertEqual(bool(public.parent_id), bool(draft.parent_id))
            if public.parent:
                # Let's assert the MPTT tree is consistent
                self.assertTrue(public.lft > public.parent.lft)
                self.assertTrue(public.rght < public.parent.rght)
                self.assertEquals(public.tree_id, public.parent.tree_id)
                self.assertTrue(public.parent in public.get_ancestors())
                self.assertTrue(public in public.parent.get_descendants())
                self.assertTrue(public in public.parent.get_children())
            if draft.parent:
                # Same principle for the draft tree
                self.assertTrue(draft.lft > draft.parent.lft)
                self.assertTrue(draft.rght < draft.parent.rght)
                self.assertEquals(draft.tree_id, draft.parent.tree_id)
                self.assertTrue(draft.parent in draft.get_ancestors())
                self.assertTrue(draft in draft.parent.get_descendants())
                self.assertTrue(draft in draft.parent.get_children())
<|MERGE_RESOLUTION|>--- conflicted
+++ resolved
@@ -12,13 +12,8 @@
 from cms.plugin_pool import plugin_pool
 from cms.test_utils.testcases import SettingsOverrideTestCase as TestCase
 from cms.test_utils.util.context_managers import StdoutOverride
-
-<<<<<<< HEAD
-=======
 from djangocms_text_ckeditor.models import Text
 
-
->>>>>>> 042f4953
 class PublisherCommandTests(TestCase):
     """
     Tests for the publish command
