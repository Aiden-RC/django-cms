--- conflicted
+++ resolved
@@ -17,11 +17,8 @@
 from django.utils.translation import ugettext_lazy as _, override
 
 from cms.api import create_page, create_title, add_plugin
-<<<<<<< HEAD
-from cms.cms_toolbar import ADMIN_MENU_IDENTIFIER, ADMINISTRATION_BREAK, get_user_model
-=======
-from cms.cms_toolbar import ADMIN_MENU_IDENTIFIER, ADMINISTRATION_BREAK, LANGUAGE_MENU_IDENTIFIER
->>>>>>> 8bdef8de
+from cms.cms_toolbar import (ADMIN_MENU_IDENTIFIER, ADMINISTRATION_BREAK, get_user_model,
+                             LANGUAGE_MENU_IDENTIFIER)
 from cms.middleware.toolbar import ToolbarMiddleware
 from cms.models import Page, UserSettings, PagePermission
 from cms.toolbar.items import (ToolbarAPIMixin, LinkItem, ItemSearchResult,
@@ -663,7 +660,7 @@
             ]
         }
 
-        with SettingsOverride(CMS_LANGUAGES=reduced_langs):
+        with self.settings(CMS_LANGUAGES=reduced_langs):
             toolbar = CMSToolbar(request)
             toolbar.populate()
             meu = toolbar.get_menu(LANGUAGE_MENU_IDENTIFIER)
