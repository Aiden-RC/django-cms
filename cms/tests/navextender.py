--- conflicted
+++ resolved
@@ -8,12 +8,8 @@
 from django.template import Template
 from menus.menu_pool import menu_pool
 
-<<<<<<< HEAD
 
-class NavExtenderTestCase(NavextendersFixture, SettingsOverrideTestCase):
-=======
 class NavExtenderTestCase(NavextendersFixture, CMSTestCase):
->>>>>>> 63a35cff
 
     """
     Tree from fixture:
@@ -29,7 +25,6 @@
         if not menu_pool.discovered:
             menu_pool.discover_menus()
         self.old_menu = menu_pool.menus
-<<<<<<< HEAD
         # NOTE: if we're going to directly manipulate this menu pool, we should
         # at least be marking it as not _expanded.
         menu_pool.menus = {
@@ -37,9 +32,6 @@
             'TestMenu': TestMenu()
         }
         menu_pool._expanded = False
-=======
-        menu_pool.menus = {'CMSMenu':self.old_menu['CMSMenu'], 'TestMenu':TestMenu()}
->>>>>>> 63a35cff
 
     def tearDown(self):
         menu_pool.menus = self.old_menu
@@ -52,11 +44,7 @@
 
     def test_menu_registration(self):
         self.assertEqual(len(menu_pool.menus), 2)
-<<<<<<< HEAD
         self.assertEqual(len(menu_pool.modifiers) >= 4, True)
-=======
-        self.assertEqual(len(menu_pool.modifiers) >=4, True)
->>>>>>> 63a35cff
 
     def test_extenders_on_root(self):
         self._update_page(1, navigation_extenders="TestMenu")
@@ -100,11 +88,7 @@
         nodes = context['children']
         self.assertEqual(len(nodes), 2)
         self.assertEqual(len(nodes[0].children), 4)
-<<<<<<< HEAD
         self.assertEqual(nodes[0].children[1].get_absolute_url(), "/")
-=======
-        self.assertEqual(nodes[0].children[1].get_absolute_url(), "/" )
->>>>>>> 63a35cff
 
     def test_incorrect_nav_extender_in_db(self):
         self._update_page(2, navigation_extenders="SomethingWrong")
