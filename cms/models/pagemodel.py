--- conflicted
+++ resolved
@@ -37,15 +37,6 @@
         (1, _('for logged in users only')),
         (2, _('for anonymous users only')),
     )
-<<<<<<< HEAD
-=======
-    PUBLISHER_STATE_DEFAULT = 0
-    PUBLISHER_STATE_DIRTY = 1
-    # PUBLISHER_STATE_DELETE is not used anymore
-    PUBLISHER_STATE_DELETE = 2
-    # Page was marked published, but some of page parents are not.
-    PUBLISHER_STATE_PENDING = 4
->>>>>>> 2612d99a
 
     template_choices = [(x, _(y)) for x, y in get_cms_setting('TEMPLATES')]
 
@@ -618,52 +609,6 @@
         # clean moderation log
         self.pagemoderatorstate_set.all().delete()
 
-<<<<<<< HEAD
-=======
-    def delete(self):
-        """Mark public instance for deletion and delete draft.
-        """
-        placeholders = self.placeholders.all()
-
-        for ph in placeholders:
-            plugin = CMSPlugin.objects.filter(placeholder=ph)
-            plugin.delete()
-            ph.delete()
-
-        super(Page, self).delete()
-
-    def delete_with_public(self):
-        """
-        Assuming this page and all its descendants have been marked for
-        deletion, recursively deletes the entire set of pages including the
-        public instance.
-        """
-        descendants = list(self.get_descendants().order_by('level'))
-        descendants.reverse()
-        descendants.append(self)
-
-        # Get all pages that are children of any public page that would be deleted
-        public_children = Page.objects.public().filter(
-            parent__publisher_public__in=descendants)
-        public_pages = Page.objects.public().filter(publisher_public__in=descendants)
-        if set(public_children).difference(public_pages):
-            raise PermissionDenied('There are pages that would be orphaned. '
-                                   'Publish their move requests first.')
-
-        for page in descendants:
-            placeholders = list(page.placeholders.all())
-            if page.publisher_public_id:
-                placeholders = placeholders + list(page.publisher_public.placeholders.all())
-
-            plugins = CMSPlugin.objects.filter(placeholder__in=placeholders)
-            plugins.delete()
-            for ph in placeholders:
-                ph.delete()
-            if page.publisher_public_id:
-                page.publisher_public.delete()
-            super(Page, page).delete()
-
->>>>>>> 2612d99a
     def get_draft_object(self):
         if not self.publisher_is_draft:
             return self.publisher_draft
