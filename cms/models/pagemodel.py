--- conflicted
+++ resolved
@@ -916,101 +916,8 @@
         
         self._moderation_value_cahce = moderation_value
         self._moderation_value_cache_for_user_id = user
-<<<<<<< HEAD
             
         return moderation_value 
-=======
-        
-        return moderation_value
-
-    def _collect_delete_marked_sub_objects(self, seen_objs, parent=None, nullable=False, excluded_models=None):
-        if excluded_models is None:
-            excluded_models = [self.__class__]
-        elif not isinstance(self, Page) or self.__class__ in excluded_models:
-            return
-
-        pk_val = self._get_pk_val()
-        if seen_objs.add(self.__class__, pk_val, self, parent, nullable):
-            return
-
-        for related in self._meta.get_all_related_objects():
-            rel_opts_name = related.get_accessor_name()
-
-            if not issubclass(related.model, Page) or related.model in excluded_models:
-                continue
-
-            if isinstance(related.field.rel, OneToOneRel):
-                try:
-                    sub_obj = getattr(self, rel_opts_name)
-                except ObjectDoesNotExist:
-                    pass
-                else:
-                    if sub_obj.publisher_is_draft:
-                        continue
-                    sub_obj._collect_delete_marked_sub_objects(seen_objs, self.__class__, related.field.null, excluded_models=excluded_models)
-            else:
-                # To make sure we can access all elements, we can't use the
-                # normal manager on the related object. So we work directly
-                # with the descriptor object.
-                for cls in self.__class__.mro():
-                    if rel_opts_name in cls.__dict__:
-                        rel_descriptor = cls.__dict__[rel_opts_name]
-                        break
-                else:
-                    raise AssertionError("Should never get here.")
-                delete_qs = rel_descriptor.delete_manager(self).all()
-                #filter(publisher_state=Publisher.PUBLISHER_STATE_DELETE)
-                for sub_obj in delete_qs:
-                    if not isinstance(sub_obj, Page) or sub_obj.__class__ in excluded_models:
-                        continue
-                    if sub_obj.publisher_is_draft:
-                        continue
-                    sub_obj._collect_delete_marked_sub_objects(seen_objs, self.__class__, related.field.null, excluded_models=excluded_models)
-
-        # Handle any ancestors (for the model-inheritance case). We do this by
-        # traversing to the most remote parent classes -- those with no parents
-        # themselves -- and then adding those instances to the collection. That
-        # will include all the child instances down to "self".
-        parent_stack = [p for p in self._meta.parents.values() if p is not None]
-        while parent_stack:
-            link = parent_stack.pop()
-            parent_obj = getattr(self, link.name)
-            if parent_obj._meta.parents:
-                parent_stack.extend(parent_obj._meta.parents.values())
-                continue
-            # At this point, parent_obj is base class (no ancestor models). So
-            # delete it and all its descendents.
-            if parent_obj.publisher_is_draft:
-                continue
-            parent_obj._collect_delete_marked_sub_objects(seen_objs, excluded_models=excluded_models)
-
-
-    def _publisher_delete_marked(self, collect=True):
-        """If this instance, or some remote instances are marked for deletion
-        kill them.
-        """
-        if self.publisher_is_draft:
-            # escape soon from draft models
-            return
-
-        if collect:
-            from django.db.models.query import CollectedObjects
-            seen = CollectedObjects()
-            self._collect_delete_marked_sub_objects(seen)
-            for cls in seen.unordered_keys():
-                items = seen[cls]
-                if issubclass(cls, Page):
-                    for item in items.values():
-                        item._publisher_delete_marked(collect=False)
-
-        if self.publisher_state == self.PUBLISHER_STATE_DELETE:
-            try:
-                self.delete()
-            except AttributeError:
-                # this exception may happen because of the plugin relations
-                # to CMSPlugin and mppt way of _meta assignment
-                pass
->>>>>>> 08a4f140
 
     def get_object_queryset(self):
         """Returns smart queryset depending on object type - draft / public
