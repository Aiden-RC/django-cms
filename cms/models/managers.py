--- conflicted
+++ resolved
@@ -328,54 +328,9 @@
         return self.__get_id_list(user, "can_move_page")
     
     def __get_id_list(self, user, attr):
-<<<<<<< HEAD
-        if user.is_superuser:
-            return 'All'
-        allow_list = []
-        deny_list = []
-        group_ids = user.groups.all().values_list('id', flat=True)
-        q = Q(user=user)|Q(group__in=group_ids)|Q(everybody=True)
-        perms = self.filter(q).order_by('page__tree_id', 'page__level', 'page__lft')
-        from cms.models import PagePermission, Page
-        for perm in perms:
-            if perm.type == PagePermission.ALLPAGES:
-                if getattr(perm, attr):
-                    allow_list = list(Page.objects.all().values_list('id', flat=True))
-                else:
-                    return []
-            if perm.page:
-                if getattr(perm, attr):
-                    if perm.page.id not in allow_list:
-                        allow_list.append(perm.page.id)
-                    if perm.page.id in deny_list:
-                        deny_list.remove(perm.page.id)
-                else:
-                    if perm.page.id not in deny_list:
-                        deny_list.append(perm.page.id)
-                    if perm.page.id in allow_list:
-                        allow_list.remove(perm.page.id)
-            if perm.type == PagePermission.PAGECHILDREN:
-                for id in perm.page.get_descendants().values_list('id', flat=True):
-                    if getattr(perm, attr):
-                        if id not in allow_list:
-                            allow_list.append(id)
-                        if id in deny_list:
-                            deny_list.remove(id)
-                    else:
-                        if id not in deny_list:
-                            deny_list.append(id)
-                        if id in allow_list:
-                            allow_list.remove(id)
-        #allow_list = list(allow_list)
-        #for id in deny_list:
-        #    if id in allow_list:
-        #        allow_list.remove(id)
-        return allow_list
-=======
         if user.is_superuser or not settings.CMS_PERMISSION:
             # got superuser, or permissions aren't enabled? just return grant 
             # all mark
-            print "> perm", attr, "GRANT_ALL"
             return PagePermissionsPermissionManager.GRANT_ALL
         
         from cms.models import GlobalPagePermission, PagePermission
@@ -384,7 +339,6 @@
         if in_global_permissions:
             # user or his group are allowed to do `attr` action
             # !IMPORTANT: page permissions must not override global permissions 
-            print "> perm", attr, "GRANT_ALL"
             return PagePermissionsPermissionManager.GRANT_ALL
         
         # for standard users without global permissions, get all pages for him or
@@ -405,5 +359,4 @@
                 elif permission.grant_on & PagePermission.MASK_DESCENDANTS:
                     page_id_allow_list.extend(permission.page.get_descendants().values_list('id', flat=True))
         print "> perm", attr, page_id_allow_list
-        return page_id_allow_list
->>>>>>> f72671f1
+        return page_id_allow_list