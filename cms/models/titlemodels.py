from cms.models.managers import TitleManager
from cms.models.pagemodel import Page
from cms.utils.helpers import reversion_register
from datetime import datetime
from django.db import models
from django.utils.translation import ugettext_lazy as _
<<<<<<< HEAD
from django.conf import settings
from cms.models.managers import TitleManager
from cms.models.pagemodel import Page
from cms.utils.helpers import reversion_register
=======
from publisher import Publisher
>>>>>>> 01bf2f03

class Title(models.Model):
    language = models.CharField(_("language"), max_length=5, db_index=True)
    title = models.CharField(_("title"), max_length=255)
    menu_title = models.CharField(_("title"), max_length=255, blank=True, null=True, help_text=_("overwrite the title in the menu"))
    slug = models.SlugField(_("slug"), max_length=255, db_index=True, unique=False)
    path = models.CharField(_("Path"), max_length=255, db_index=True)
    has_url_overwrite = models.BooleanField(_("has url overwrite"), default=False, db_index=True, editable=False)
    application_urls = models.CharField(_('application'), max_length=200, blank=True, null=True, db_index=True)
    redirect = models.CharField(_("redirect"), max_length=255, blank=True, null=True)
    meta_description = models.TextField(_("description"), max_length=255, blank=True, null=True)
    meta_keywords = models.CharField(_("keywords"), max_length=255, blank=True, null=True)
    page_title = models.CharField(_("title"), max_length=255, blank=True, null=True, help_text=_("overwrite the title (html title tag)"))
    page = models.ForeignKey(Page, verbose_name=_("page"), related_name="title_set")
    creation_date = models.DateTimeField(_("creation date"), editable=False, default=datetime.now)
    
    objects = TitleManager()
    
    class Meta:
        unique_together = (('language', 'page'),)
        app_label = 'cms'
    
    def __unicode__(self):
        return "%s (%s)" % (self.title, self.slug) 

    def save(self, *args, **kwargs):
        # Build path from parent page's path and slug
        current_path = self.path
        parent_page = self.page.parent
        
        slug = u'%s' % self.slug
        if not self.has_url_overwrite:
            self.path = u'%s' % slug
            if parent_page:
                parent_title = Title.objects.get_title(parent_page, language=self.language, language_fallback=True)
                if parent_title:
                    self.path = u'%s/%s' % (parent_title.path, slug)
        super(Title, self).save(*args, **kwargs)

    @property
    def overwrite_url(self):
        """Return overrwriten url, or None
        """
        if self.has_url_overwrite:
            return self.path
        return None
        
        
class EmptyTitle(object):
    """Empty title object, can be returned from Page.get_title_obj() if required
    title object doesn't exists.
    """
    title = ""
    slug = ""
    path = ""
    meta_description = ""
    meta_keywords = ""
    redirect = ""
    has_url_overwite = False
    application_urls = ""
    menu_title = ""
    page_title = ""
    
    @property
    def overwrite_url(self):
        return None
    
    
reversion_register(Title)<|MERGE_RESOLUTION|>--- conflicted
+++ resolved
@@ -4,14 +4,10 @@
 from datetime import datetime
 from django.db import models
 from django.utils.translation import ugettext_lazy as _
-<<<<<<< HEAD
 from django.conf import settings
 from cms.models.managers import TitleManager
 from cms.models.pagemodel import Page
 from cms.utils.helpers import reversion_register
-=======
-from publisher import Publisher
->>>>>>> 01bf2f03
 
 class Title(models.Model):
     language = models.CharField(_("language"), max_length=5, db_index=True)
