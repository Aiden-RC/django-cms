# -*- coding: utf-8 -*-
from datetime import date
import json
from operator import itemgetter
import os
import warnings

from django.conf import settings
from django.core.urlresolvers import NoReverseMatch
from django.core.exceptions import ValidationError, ObjectDoesNotExist
from django.db import models
from django.db.models import signals, Model, ManyToManyField
from django.db.models.base import model_unpickle, ModelBase
from django.db.models.query_utils import DeferredAttribute
from django.utils import six, timezone
from django.utils.encoding import force_text, python_2_unicode_compatible
from django.utils.safestring import mark_safe
from django.utils.six.moves import filter
from django.utils.translation import ugettext_lazy as _

from cms.exceptions import DontUsePageAttributeWarning
from cms.models.placeholdermodel import Placeholder
from cms.plugin_rendering import PluginContext, render_plugin
from cms.utils import get_cms_setting
from cms.utils.compat import DJANGO_1_7
from cms.utils.helpers import reversion_register
from cms.utils.urlutils import admin_reverse

from treebeard.mp_tree import MP_Node


class BoundRenderMeta(object):
    def __init__(self, meta):
        self.index = 0
        self.total = 1
        self.text_enabled = getattr(meta, 'text_enabled', False)


class PluginModelBase(ModelBase):
    """
    Metaclass for all CMSPlugin subclasses. This class should not be used for
    any other type of models.
    """

    def __new__(cls, name, bases, attrs):
        # remove RenderMeta from the plugin class
        attr_meta = attrs.pop('RenderMeta', None)

        # create a new class (using the super-metaclass)
        new_class = super(PluginModelBase, cls).__new__(cls, name, bases, attrs)

        # if there is a RenderMeta in attrs, use this one
        # else try to use the one from the superclass (if present)
        meta = attr_meta or getattr(new_class, '_render_meta', None)
        treebeard_view_fields = (f for f in new_class._meta.fields
                                 if f.name in ('depth', 'numchild', 'path'))
        for field in treebeard_view_fields:
            field.editable = False
        # set a new BoundRenderMeta to prevent leaking of state
        new_class._render_meta = BoundRenderMeta(meta)
        return new_class


@python_2_unicode_compatible
class CMSPlugin(six.with_metaclass(PluginModelBase, MP_Node)):
    '''
    The base class for a CMS plugin model. When defining a new custom plugin, you should
    store plugin-instance specific information on a subclass of this class.

    An example for this would be to store the number of pictures to display in a galery.

    Two restrictions apply when subclassing this to use in your own models:
    1. Subclasses of CMSPlugin *cannot be further subclassed*
    2. Subclasses of CMSPlugin cannot define a "text" field.

    '''
    placeholder = models.ForeignKey(Placeholder, editable=False, null=True)
    parent = models.ForeignKey('self', blank=True, null=True, editable=False)
    position = models.PositiveSmallIntegerField(_("position"), default = 0, editable=False)
    language = models.CharField(_("language"), max_length=15, blank=False, db_index=True, editable=False)
    plugin_type = models.CharField(_("plugin_name"), max_length=50, db_index=True, editable=False)
    creation_date = models.DateTimeField(_("creation date"), editable=False, default=timezone.now)
    changed_date = models.DateTimeField(auto_now=True)
    child_plugin_instances = None
    translatable_content_excluded_fields = []

    class Meta:
        app_label = 'cms'

    class RenderMeta:
        index = 0
        total = 1
        text_enabled = False

    def __reduce__(self):
        """
        Provide pickling support. Normally, this just dispatches to Python's
        standard handling. However, for models with deferred field loading, we
        need to do things manually, as they're dynamically created classes and
        only module-level classes can be pickled by the default path.
        """
        data = self.__dict__
        # The obvious thing to do here is to invoke super().__reduce__()
        # for the non-deferred case. Don't do that.
        # On Python 2.4, there is something wierd with __reduce__,
        # and as a result, the super call will cause an infinite recursion.
        # See #10547 and #12121.
        deferred_fields = [f for f in self._meta.fields
                           if isinstance(self.__class__.__dict__.get(f.attname),
                                         DeferredAttribute)]
        model = self._meta.proxy_for_model
        return (model_unpickle, (model, deferred_fields), data)

    def __str__(self):
        return force_text(self.pk)

    def get_plugin_name(self):
        from cms.plugin_pool import plugin_pool

        return plugin_pool.get_plugin(self.plugin_type).name

    def get_short_description(self):
        instance = self.get_plugin_instance()[0]
        if instance is not None:
            return force_text(instance)
        return _("<Empty>")

    def get_plugin_class(self):
        from cms.plugin_pool import plugin_pool

        return plugin_pool.get_plugin(self.plugin_type)

    def get_plugin_class_instance(self, admin=None):
        plugin_class = self.get_plugin_class()
        # needed so we have the same signature as the original ModelAdmin
        return plugin_class(plugin_class.model, admin)

    def get_plugin_instance(self, admin=None):
        '''
        Given a plugin instance (usually as a CMSPluginBase), this method
        returns a tuple containing:

            instance - The instance AS THE APPROPRIATE SUBCLASS OF
                       CMSPluginBase and not necessarily just 'self', which is
                       often just a CMSPluginBase,

            plugin   - the associated plugin class instance (subclass
                       of CMSPlugin)
        '''
        plugin = self.get_plugin_class_instance(admin)
        if hasattr(self, "_inst"):
            return self._inst, plugin
        if plugin.model != self.__class__:  # and self.__class__ == CMSPlugin:
            # (if self is actually a subclass, getattr below would break)
            try:
                instance = plugin.model.objects.get(cmsplugin_ptr=self)
                instance._render_meta = self._render_meta
            except (AttributeError, ObjectDoesNotExist):
                instance = None
        else:
            instance = self
        self._inst = instance
        return self._inst, plugin

    def render_plugin(self, context=None, placeholder=None, admin=False, processors=None):
        instance, plugin = self.get_plugin_instance()
        request = None
        current_app = None
        if context:
            request = context.get('request', None)
            if request:
                current_app = getattr(request, 'current_app', None)
            if not current_app:
                current_app = context.current_app if context else None

        if instance and not (admin and not plugin.admin_preview):
            if not placeholder or not isinstance(placeholder, Placeholder):
                placeholder = instance.placeholder
            placeholder_slot = placeholder.slot
            context = PluginContext(context, instance, placeholder, current_app=current_app)
            context = plugin.render(context, instance, placeholder_slot)
            page = None
            if request:
                page = request.current_page
            plugin.cms_plugin_instance = instance
            context['allowed_child_classes'] = plugin.get_child_classes(placeholder_slot, page)
            context['allowed_parent_classes'] = plugin.get_parent_classes(placeholder_slot, page)
            if plugin.render_plugin:
                template = plugin._get_render_template(context, instance, placeholder)
                if not template:
                    raise ValidationError("plugin has no render_template: %s" % plugin.__class__)
            else:
                template = None
            return render_plugin(context, instance, placeholder, template, processors, current_app)
        else:
            from cms.middleware.toolbar import toolbar_plugin_processor

            if processors and toolbar_plugin_processor in processors:
                if not placeholder:
                    placeholder = self.placeholder
                context = PluginContext(context, self, placeholder, current_app=current_app)
                template = None
                return render_plugin(context, self, placeholder, template, processors, current_app)
        return ""

    def get_media_path(self, filename):
        pages = self.placeholder.page_set.all()
        if pages.count():
            return pages[0].get_media_path(filename)
        else:  # django 1.0.2 compatibility
            today = date.today()
            return os.path.join(get_cms_setting('PAGE_MEDIA_PATH'),
                                str(today.year), str(today.month), str(today.day), filename)

    @property
    def page(self):
        warnings.warn(
            "Don't use the page attribute on CMSPlugins! CMSPlugins are not "
            "guaranteed to have a page associated with them!",
            DontUsePageAttributeWarning)
        return self.placeholder.page if self.placeholder_id else None

    def get_instance_icon_src(self):
        """
        Get src URL for instance's icon
        """
        instance, plugin = self.get_plugin_instance()
        return plugin.icon_src(instance) if instance else u''

    def get_instance_icon_alt(self):
        """
        Get alt text for instance's icon
        """
        instance, plugin = self.get_plugin_instance()
        return force_text(plugin.icon_alt(instance)) if instance else u''

    def save(self, no_signals=False, *args, **kwargs):
        if not self.depth:
            if self.parent_id or self.parent:
                self.parent.add_child(instance=self)
            else:
                if not self.position and not self.position == 0:
                    self.position = CMSPlugin.objects.filter(parent__isnull=True,
                                                             language=self.language,
                                                             placeholder_id=self.placeholder_id).count()
                self.add_root(instance=self)
            return
        super(CMSPlugin, self).save(*args, **kwargs)

    def reload(self):
        return CMSPlugin.objects.get(pk=self.pk)

    def move(self, target, pos=None):
        super(CMSPlugin, self).move(target, pos)
        self = self.reload()
        try:
            new_pos = max(CMSPlugin.objects.filter(parent_id=self.parent_id,
                                                   placeholder_id=self.placeholder_id,
                                                   language=self.language).exclude(pk=self.pk).order_by('depth', 'path').values_list('position', flat=True)) + 1
        except ValueError:
            # This is the first plugin in the set
            new_pos = 0
        self.position = new_pos
        self.save()
        return self.reload()

    def set_base_attr(self, plugin):
        for attr in ['parent_id', 'placeholder', 'language', 'plugin_type', 'creation_date', 'depth', 'path',
                     'numchild', 'pk', 'position']:
            setattr(plugin, attr, getattr(self, attr))

    def copy_plugin(self, target_placeholder, target_language, parent_cache, no_signals=False):
        """
        Copy this plugin and return the new plugin.

        The logic of this method is the following:

         # get a new generic plugin instance
         # assign the position in the plugin tree
         # save it to let mptt/treebeard calculate the tree attributes
         # then get a copy of the current plugin instance
         # assign to it the id of the generic plugin instance above;
           this will effectively change the generic plugin created above
           into a concrete one
         # copy the tree related attributes from the generic plugin to
           the concrete one
         # save the concrete plugin
         # trigger the copy relations
         # return the generic plugin instance

        This copy logic is required because we don't know what the fields of
        the real plugin are. By getting another instance of it at step 4 and
        then overwriting its ID at step 5, the ORM will copy the custom
        fields for us.
        """
        try:
            plugin_instance, cls = self.get_plugin_instance()
        except KeyError:  # plugin type not found anymore
            return

        # set up some basic attributes on the new_plugin
        new_plugin = CMSPlugin()
        new_plugin.placeholder = target_placeholder
        # we assign a parent to our new plugin
        parent_cache[self.pk] = new_plugin
        if self.parent:
            parent = parent_cache[self.parent_id]
            parent = CMSPlugin.objects.get(pk=parent.pk)
            new_plugin.parent_id = parent.pk
            new_plugin.parent = parent
        new_plugin.language = target_language
        new_plugin.plugin_type = self.plugin_type
        if no_signals:
            from cms.signals import pre_save_plugins

            signals.pre_save.disconnect(pre_save_plugins, sender=CMSPlugin, dispatch_uid='cms_pre_save_plugin')
            signals.pre_save.disconnect(pre_save_plugins, sender=CMSPlugin)
            new_plugin._no_reorder = True
        new_plugin.save()
        if plugin_instance:
            # get a new instance so references do not get mixed up
            plugin_instance = plugin_instance.__class__.objects.get(pk=plugin_instance.pk)
            plugin_instance.pk = new_plugin.pk
            plugin_instance.id = new_plugin.pk
            plugin_instance.placeholder = target_placeholder
            plugin_instance.cmsplugin_ptr = new_plugin
            plugin_instance.language = target_language
            plugin_instance.parent = new_plugin.parent
            plugin_instance.depth = new_plugin.depth
            plugin_instance.path = new_plugin.path
            plugin_instance.numchild = new_plugin.numchild
            plugin_instance._no_reorder = True
            plugin_instance.save()
            old_instance = plugin_instance.__class__.objects.get(pk=self.pk)
            plugin_instance.copy_relations(old_instance)
        if no_signals:

            signals.pre_save.connect(pre_save_plugins, sender=CMSPlugin, dispatch_uid='cms_pre_save_plugin')

        return new_plugin

    @classmethod
    def fix_tree(cls, destructive=False):
        """
        Fixes the plugin tree by first calling treebeard fix_tree and the
        recalculating the correct position property for each plugin.
        """
        from cms.utils.plugins import reorder_plugins

        super(CMSPlugin, cls).fix_tree(destructive)
        for placeholder in Placeholder.objects.all():
            for language, __ in settings.LANGUAGES:
                order = CMSPlugin.objects.filter(
                        placeholder_id=placeholder.pk, language=language,
                        parent_id__isnull=True
                    ).order_by('position').values_list('pk', flat=True)
                reorder_plugins(placeholder, None, language, order)

                for plugin in CMSPlugin.objects.filter(
                        placeholder_id=placeholder.pk,
                        language=language).order_by('depth', 'path'):
                    order = CMSPlugin.objects.filter(
                            parent_id=plugin.pk
                        ).order_by('position').values_list('pk', flat=True)
                    reorder_plugins(placeholder, plugin.pk, language, order)

    def post_copy(self, old_instance, new_old_ziplist):
        """
        Handle more advanced cases (eg Text Plugins) after the original is
        copied
        """
        pass

    def copy_relations(self, old_instance):
        """
        Handle copying of any relations attached to this plugin. Custom plugins
        have to do this themselves!
        """
        pass

    @classmethod
    def _get_related_objects(cls):
        if DJANGO_1_7:
            return list(cls._meta.get_all_related_objects())
        else:
            fields = cls._meta._get_fields(
                forward=False, reverse=True,
                include_parents=True,
                include_hidden=False,
            )
            return list(obj for obj in fields if not isinstance(obj.field, ManyToManyField))

    def has_change_permission(self, request):
        page = self.placeholder.page if self.placeholder else None
        if page:
            return page.has_change_permission(request)
        elif self.placeholder:
            return self.placeholder.has_change_permission(request)
        return False

    def get_position_in_placeholder(self):
        """
        1 based position!
        """
        return self.position + 1

    def get_breadcrumb(self):
        from cms.models import Page

        model = self.placeholder._get_attached_model() or Page
        breadcrumb = []
        for parent in self.get_ancestors():
            try:
                url = force_text(
                    admin_reverse("%s_%s_edit_plugin" % (model._meta.app_label, model._meta.model_name),
                                  args=[parent.pk]))
            except NoReverseMatch:
                url = force_text(
                    admin_reverse("%s_%s_edit_plugin" % (Page._meta.app_label, Page._meta.model_name),
                                  args=[parent.pk]))
            breadcrumb.append({'title': force_text(parent.get_plugin_name()), 'url': url})
        try:
            url = force_text(
                admin_reverse("%s_%s_edit_plugin" % (model._meta.app_label, model._meta.model_name),
                              args=[self.pk]))
        except NoReverseMatch:
            url = force_text(
                admin_reverse("%s_%s_edit_plugin" % (Page._meta.app_label, Page._meta.model_name),
                              args=[self.pk]))
        breadcrumb.append({'title': force_text(self.get_plugin_name()), 'url': url})
        return breadcrumb

    def get_breadcrumb_json(self):
        result = json.dumps(self.get_breadcrumb())
        result = mark_safe(result)
        return result

    def num_children(self):
        return self.numchild

    def notify_on_autoadd(self, request, conf):
        """
        Method called when we auto add this plugin via default_plugins in
        CMS_PLACEHOLDER_CONF.
        Some specific plugins may have some special stuff to do when they are
        auto added.
        """
        pass

    def notify_on_autoadd_children(self, request, conf, children):
        """
        Method called when we auto add children to this plugin via
        default_plugins/<plugin>/children in CMS_PLACEHOLDER_CONF.
        Some specific plugins may have some special stuff to do when we add
        children to them. ie : TextPlugin must update its content to add HTML
        tags to be able to see his children in WYSIWYG.
        """
        pass

    def get_translatable_content(self):
        """
        Returns {field_name: field_contents} for translatable fields, where
        field_contents > ''
        """
        fields = (f for f in self._meta.fields
                  if isinstance(f, (models.CharField, models.TextField)) and
                     f.editable and not f.choices and
                     f.name not in self.translatable_content_excluded_fields)
        return dict(filter(itemgetter(1),
                           ((f.name, getattr(self, f.name)) for f in fields)))

    def set_translatable_content(self, fields):
        for field, value in fields.items():
            setattr(self, field, value)
        self.save()
        return all(getattr(self, field) == value
                   for field, value in fields.items())

    def delete(self, no_mp=False, *args, **kwargs):
        if no_mp:
            Model.delete(self, *args, **kwargs)
        else:
            super(CMSPlugin, self).delete(*args, **kwargs)

    def get_action_urls(self, js_compat=True):
        if js_compat:
            # TODO: Remove this condition
            # once the javascript files have been refactored
            # to use the new naming schema (ending in _url).
            data = {
                'edit_plugin': self.get_edit_url(),
                'add_plugin': self.get_add_url(),
                'delete_plugin': self.get_delete_url(),
                'move_plugin': self.get_move_url(),
                'copy_plugin': self.get_copy_url(),
            }
        else:
            data = {
                'edit_url': self.get_edit_url(),
                'add_url': self.get_add_url(),
                'delete_url': self.get_delete_url(),
                'move_url': self.get_move_url(),
                'copy_url': self.get_copy_url(),
            }
        return data

    def get_add_url(self):
<<<<<<< HEAD
        if self.add_url:
            warnings.warn(
                'The add_url property is deprecated, '
                'and it will be removed in version 3.4; '
                'please use the get_add_url method instead.',
                DeprecationWarning
            )
            return self.add_url
        return self.placeholder.get_add_url()

    def get_edit_url(self):
        if self.edit_url:
            warnings.warn(
                'The edit_url property is deprecated, '
                'and it will be removed in version 3.4; '
                'please use the get_edit_url method instead.',
                DeprecationWarning
            )
            return self.edit_url
        return self.placeholder.get_edit_url(self.pk)

    def get_delete_url(self):
        if self.delete_url:
            warnings.warn(
                'The delete_url property is deprecated, '
                'and it will be removed in version 3.4; '
                'please use the get_delete_url method instead.',
                DeprecationWarning
            )
            return self.delete_url
        return self.placeholder.get_delete_url(self.pk)

    def get_move_url(self):
        if self.move_url:
            warnings.warn(
                'The move_url property is deprecated, '
                'and it will be removed in version 3.4; '
                'please use the get_move_url method instead.',
                DeprecationWarning
            )
            return self.move_url
        return self.placeholder.get_move_url()

    def get_copy_url(self):
        if self.copy_url:
            warnings.warn(
                'The copy_url property is deprecated, '
                'and it will be removed in version 3.4; '
                'please use the get_copy_url method instead.',
                DeprecationWarning
            )
            return self.copy_url
        return self.placeholder.get_copy_url()
=======
        return self.add_url or self.placeholder.get_add_url()

    def get_edit_url(self):
        return self.edit_url or self.placeholder.get_edit_url(self.pk)

    def get_delete_url(self):
        return self.delete_url or self.placeholder.get_delete_url(self.pk)

    def get_move_url(self):
        return self.move_url or self.placeholder.get_move_url()

    def get_copy_url(self):
        return self.copy_url or self.placeholder.get_copy_url()
>>>>>>> 04af778b

    @property
    def add_url(self):
        """
        Returns a custom url to add plugin instances
        """
        return None

    @property
    def edit_url(self):
        """
        Returns a custom url to edit plugin instances
        """
        return None

    @property
    def move_url(self):
        """
        Returns a custom url to move plugin instances
        """
        return None

    @property
    def delete_url(self):
        """
        Returns a custom url to delete plugin instances
        """
        return None

    @property
    def copy_url(self):
        """
        Returns a custom url to copy plugin instances
        """
        return None

reversion_register(CMSPlugin)


def get_plugin_media_path(instance, filename):
    """
    Django requires that unbound function used in fields' definitions to be
    defined outside the parent class.
     (see https://docs.djangoproject.com/en/dev/topics/migrations/#serializing-values)
    This function is used withing field definition:

        file = models.FileField(_("file"), upload_to=get_plugin_media_path)

    and it invokes the bounded method on the given instance at runtime
    """
    return instance.get_media_path(filename)<|MERGE_RESOLUTION|>--- conflicted
+++ resolved
@@ -505,7 +505,6 @@
         return data
 
     def get_add_url(self):
-<<<<<<< HEAD
         if self.add_url:
             warnings.warn(
                 'The add_url property is deprecated, '
@@ -559,21 +558,6 @@
             )
             return self.copy_url
         return self.placeholder.get_copy_url()
-=======
-        return self.add_url or self.placeholder.get_add_url()
-
-    def get_edit_url(self):
-        return self.edit_url or self.placeholder.get_edit_url(self.pk)
-
-    def get_delete_url(self):
-        return self.delete_url or self.placeholder.get_delete_url(self.pk)
-
-    def get_move_url(self):
-        return self.move_url or self.placeholder.get_move_url()
-
-    def get_copy_url(self):
-        return self.copy_url or self.placeholder.get_copy_url()
->>>>>>> 04af778b
 
     @property
     def add_url(self):
