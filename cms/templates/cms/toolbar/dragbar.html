{% load i18n l10n cms_tags %}
{% load url from future %}

<div class="cms_dragbar cms_dragbar-{{ placeholder.pk|unlocalize }}">
	{% language request.toolbar.toolbar_language %}
	<div class="cms_submenu">
		<div class="cms_submenu-quicksearch"><label><input type="text" placeholder="{% trans 'Quicksearch' %}" /></label></div>
		<div class="cms_submenu-dropdown">
			<div class="cms_submenu-item cms_submenu-item-title"><span>{% trans "Settings" %}</span></div>
			<div class="cms_submenu-item"><a data-rel="copy" href="#">{% trans "Copy all" %}</a></div>
			{% for language in placeholder.get_filled_languages %}{% if language.code != LANGUAGE_CODE %}
				<div class="cms_submenu-item"><a data-rel="copy-lang" data-language="{{ language.code }}" href="#">{% trans "Copy from" %} {% trans language.name %}</a></div>
			{% endif %}{% endfor %}
<<<<<<< HEAD
			<div class="cms_submenu-item"><a data-rel="modal" href="{{ placeholder.get_clear_url }}?language={{ LANGUAGE_CODE }}" data-name="{{ placeholder.get_label }}">{% trans "Empty all" %}</a></div>
			{% comment %}
			// TODO this feature will be removed within RC1, use separate plugin "presets" instead
			<div class="cms_submenu-item"><a data-rel="modal" href='{% url "admin:stacks_stack_create_stack" placeholder_id=placeholder.pk %}?_popup'>{% trans "Create stack" %}</a></div>
			<div class="cms_submenu-item"><a data-rel="modal" href='{% url "admin:stacks_stack_insert_stack" placeholder_id=placeholder.pk %}?language_code={{ language }}'>{% trans "Insert stack" %}</a></div>
			{% endcomment %}
=======
			<div class="cms_submenu-item"><a data-rel="modal" href="{{ placeholder.get_clear_url }}" data-name="{{ placeholder.get_label }}">{% trans "Empty all" %}</a></div>
>>>>>>> 8f605992
			{% plugin_child_classes placeholder %}
		</div>
	</div>
	{% endlanguage %}

	<div class="cms_dragbar-title">{{ placeholder.get_label }}</div>
</div>

<div class="cms_dragbar-empty-wrapper">
	<div class="cms_droppable cms_dragbar-empty">{% trans "Drop a plugin here" %}</div>
</div><|MERGE_RESOLUTION|>--- conflicted
+++ resolved
@@ -11,16 +11,7 @@
 			{% for language in placeholder.get_filled_languages %}{% if language.code != LANGUAGE_CODE %}
 				<div class="cms_submenu-item"><a data-rel="copy-lang" data-language="{{ language.code }}" href="#">{% trans "Copy from" %} {% trans language.name %}</a></div>
 			{% endif %}{% endfor %}
-<<<<<<< HEAD
 			<div class="cms_submenu-item"><a data-rel="modal" href="{{ placeholder.get_clear_url }}?language={{ LANGUAGE_CODE }}" data-name="{{ placeholder.get_label }}">{% trans "Empty all" %}</a></div>
-			{% comment %}
-			// TODO this feature will be removed within RC1, use separate plugin "presets" instead
-			<div class="cms_submenu-item"><a data-rel="modal" href='{% url "admin:stacks_stack_create_stack" placeholder_id=placeholder.pk %}?_popup'>{% trans "Create stack" %}</a></div>
-			<div class="cms_submenu-item"><a data-rel="modal" href='{% url "admin:stacks_stack_insert_stack" placeholder_id=placeholder.pk %}?language_code={{ language }}'>{% trans "Insert stack" %}</a></div>
-			{% endcomment %}
-=======
-			<div class="cms_submenu-item"><a data-rel="modal" href="{{ placeholder.get_clear_url }}" data-name="{{ placeholder.get_label }}">{% trans "Empty all" %}</a></div>
->>>>>>> 8f605992
 			{% plugin_child_classes placeholder %}
 		</div>
 	</div>
