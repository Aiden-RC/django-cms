from django import forms
from django.template.defaultfilters import slugify
from django.utils.translation import ugettext as _, ugettext_lazy
from django.conf import settings
from cms.settings import CMS_LANGUAGES, CMS_UNIQUE_SLUGS, CMS_APPLICATIONS_URLS
from cms.models import Page, Title
from cms.urlutils import any_path_re

class PageForm(forms.ModelForm):
    
    _applications_urls = (('', '----------'), ) + CMS_APPLICATIONS_URLS
    
    title = forms.CharField(label=_("Title"), widget=forms.TextInput(),
        help_text=_('The default title'))
    language = forms.ChoiceField(label=_("Language"), choices=CMS_LANGUAGES,
        help_text=_('The current language of the content fields.'))
    slug = forms.CharField(label=_("Slug"), widget=forms.TextInput(),
        help_text=_('The part of the title that is used in the url'))
    application_urls = forms.ChoiceField(label=_('Application'), 
        choices=_applications_urls, required=False,  
        help_text=_('Hook application to this page.'))
    overwrite_url = forms.CharField(label='Overwrite url', max_length=255, required=False,
        help_text=_('Keep this field empty if standard path should be used.'))
    
    class Meta:
        model = Page

    def clean_slug(self):
        slug = slugify(self.cleaned_data['slug'])
        page = self.instance
        lang = self.cleaned_data['language']
        if CMS_UNIQUE_SLUGS:
            titles = Title.objects.filter(slug=slug, page__parent=page.parent_id)
        else:
            titles = Title.objects.filter(slug=slug, language=lang, page__parent=page.parent_id)
        if self.instance.pk:
            titles = titles.exclude(page=self.instance, language=lang)
        if titles.count():
            raise forms.ValidationError(ugettext_lazy('Another page with this slug already exists'))
        return slug
    
    def clean_reverse_id(self):
        id = self.cleaned_data['reverse_id']
        if id:
            if Page.objects.filter(reverse_id=id).exclude(pk=self.instance.pk).count():
                raise forms.ValidationError(ugettext_lazy('A page with this reverse url id exists already.'))
        return id
    
<<<<<<< HEAD
    def clean_url_overwrite(self):
        url = self.cleaned_data['url_overwrite']
        if url and not url.startswith("/"):
            raise forms.ValidationError(ugettext_lazy('The url-overwrite must start with /'))
=======
    def clean_overwrite_url(self):
        url = self.cleaned_data['overwrite_url']
        if url:
            if not any_path_re.match(url):
                raise forms.ValidationError(ugettext_lazy('Invalid url, use /my/url format.'))
>>>>>>> 52be9e92
        return url<|MERGE_RESOLUTION|>--- conflicted
+++ resolved
@@ -45,17 +45,10 @@
             if Page.objects.filter(reverse_id=id).exclude(pk=self.instance.pk).count():
                 raise forms.ValidationError(ugettext_lazy('A page with this reverse url id exists already.'))
         return id
-    
-<<<<<<< HEAD
-    def clean_url_overwrite(self):
-        url = self.cleaned_data['url_overwrite']
-        if url and not url.startswith("/"):
-            raise forms.ValidationError(ugettext_lazy('The url-overwrite must start with /'))
-=======
+
     def clean_overwrite_url(self):
         url = self.cleaned_data['overwrite_url']
         if url:
             if not any_path_re.match(url):
                 raise forms.ValidationError(ugettext_lazy('Invalid url, use /my/url format.'))
->>>>>>> 52be9e92
         return url