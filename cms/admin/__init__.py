--- conflicted
+++ resolved
@@ -228,23 +228,20 @@
         advanced_fields.append('application_urls')
     if settings.CMS_REDIRECTS:
         advanced_fields.append('redirect')
-<<<<<<< HEAD
+
     if settings.CMS_SHOW_META_TAGS:
         advanced_fields.append('meta_description')
         advanced_fields.append('meta_keywords')
 
     list_filter += ['sites']
     
-    # take care with changing fieldsets, get_fieldsets() method removes some
-    # fields depending on permissions, but its very static!!
-
-    
-=======
     if settings.CMS_SEO_FIELDS:
         seo_fields = ('page_title', 'meta_description', 'meta_keywords')
     if settings.CMS_MENU_TITLE_OVERWRITE:
         general_fields[0] = ('title', 'menu_title')
->>>>>>> 7cd7ace5
+    
+    # take care with changing fieldsets, get_fieldsets() method removes some
+    # fields depending on permissions, but its very static!!
     fieldsets = [
         (None, {
             'fields': general_fields,
@@ -267,10 +264,6 @@
         }),
     ]
     
-<<<<<<< HEAD
-    inlines = PAGE_ADMIN_INLINES
-    
-=======
     if settings.CMS_SEO_FIELDS:
         fieldsets.append((_("SEO Settings"), {
                           'fields':seo_fields,
@@ -279,8 +272,9 @@
     
     list_filter = ('status', 'in_navigation', 'template', 'author', 'soft_root','sites')
     search_fields = ('title_set__slug', 'title_set__title', 'cmsplugin__text__body', 'reverse_id')
+    
+    inlines = PAGE_ADMIN_INLINES
       
->>>>>>> 7cd7ace5
     class Media:
         css = {
             'all': [join(settings.CMS_MEDIA_URL, path) for path in (
