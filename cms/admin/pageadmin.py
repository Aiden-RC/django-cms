# -*- coding: utf-8 -*-
import copy
from functools import wraps
import json
import sys
from cms.utils.compat import DJANGO_1_7

import django
from django.contrib.admin.helpers import AdminForm
from django.conf import settings
from django.conf.urls import url
from django.contrib import admin, messages
from django.contrib.admin.models import LogEntry, CHANGE
from django.contrib.admin.options import IncorrectLookupParameters
try:
    from django.contrib.admin.utils import get_deleted_objects
except ImportError:
    from django.contrib.admin.util import get_deleted_objects
from django.contrib.contenttypes.models import ContentType
from django.contrib.sites.models import Site, get_current_site
from django.core.exceptions import PermissionDenied, ObjectDoesNotExist, ValidationError
from django.db import router, transaction
from django.db.models import Q
from django.http import HttpResponseRedirect, HttpResponse, Http404, HttpResponseBadRequest, HttpResponseForbidden
from django.shortcuts import render, get_object_or_404
from django.template.defaultfilters import escape
from django.utils.encoding import force_text
from django.utils.six.moves.urllib.parse import unquote
from django.utils.translation import ugettext_lazy as _, get_language
from django.utils.decorators import method_decorator
from django.views.decorators.http import require_POST

from cms.admin.change_list import CMSChangeList
from cms.admin.dialog.views import get_copy_dialog
from cms.admin.forms import (PageForm, AdvancedSettingsForm, PagePermissionForm,
                             PublicationDatesForm)
from cms.admin.permissionadmin import (PERMISSION_ADMIN_INLINES, PagePermissionInlineAdmin, ViewRestrictionInlineAdmin)
from cms.admin.placeholderadmin import PlaceholderAdminMixin
from cms.admin.views import revert_plugins
from cms.constants import PAGE_TYPES_ID, PUBLISHER_STATE_PENDING
from cms.models import Page, Title, CMSPlugin, PagePermission, GlobalPagePermission, StaticPlaceholder
from cms.models.managers import PagePermissionsPermissionManager
from cms.plugin_pool import plugin_pool
from cms.toolbar_pool import toolbar_pool
from cms.utils import helpers, permissions, get_language_from_request, admin as admin_utils, copy_plugins
from cms.utils.i18n import get_language_list, get_language_tuple, get_language_object, force_language
from cms.utils.admin import jsonify_request
from cms.utils.compat.dj import is_installed
from cms.utils.conf import get_cms_setting
from cms.utils.helpers import find_placeholder_relation, current_site
from cms.utils.permissions import has_global_page_permission, has_generic_permission
from cms.utils.urlutils import add_url_parameters, admin_reverse

require_POST = method_decorator(require_POST)

if is_installed('reversion'):
    from reversion.admin import VersionAdmin as ModelAdmin
    from reversion import create_revision
else:  # pragma: no cover
    from django.contrib.admin import ModelAdmin

    class ReversionContext(object):
        def __enter__(self):
            yield

        def __exit__(self, exc_type, exc_val, exc_tb):
            pass

        def __call__(self, func):
            """Allows this revision context to be used as a decorator."""

            @wraps(func)
            def do_revision_context(*args, **kwargs):
                self.__enter__()
                exception = False
                try:
                    try:
                        return func(*args, **kwargs)
                    except:
                        exception = True
                        if not self.__exit__(*sys.exc_info()):
                            raise
                finally:
                    if not exception:
                        self.__exit__(None, None, None)

            return do_revision_context

    def create_revision():
        return ReversionContext()

PUBLISH_COMMENT = "Publish"
INITIAL_COMMENT = "Initial version."


class PageAdmin(PlaceholderAdminMixin, ModelAdmin):
    form = PageForm
    search_fields = ('=id', 'title_set__slug', 'title_set__title', 'reverse_id')
    revision_form_template = "admin/cms/page/history/revision_header.html"
    recover_form_template = "admin/cms/page/history/recover_header.html"
    add_general_fields = ['title', 'slug', 'language', 'template']
    change_list_template = "admin/cms/page/tree/base.html"
    list_filter = ['in_navigation', 'template', 'changed_by', 'soft_root']
    title_frontend_editable_fields = ['title', 'menu_title', 'page_title']

    inlines = PERMISSION_ADMIN_INLINES

    def get_urls(self):
        """Get the admin urls
        """
        info = "%s_%s" % (self.model._meta.app_label, self.model._meta.model_name)
        pat = lambda regex, fn: url(regex, self.admin_site.admin_view(fn), name='%s_%s' % (info, fn.__name__))

        url_patterns = [
            pat(r'^([0-9]+)/advanced-settings/$', self.advanced),
            pat(r'^([0-9]+)/dates/$', self.dates),
            pat(r'^([0-9]+)/permission-settings/$', self.permissions),
            pat(r'^([0-9]+)/delete-translation/$', self.delete_translation),
            pat(r'^([0-9]+)/move-page/$', self.move_page),
            pat(r'^([0-9]+)/copy-page/$', self.copy_page),
            pat(r'^([0-9]+)/copy-language/$', self.copy_language),
            pat(r'^([0-9]+)/dialog/copy/$', get_copy_dialog),  # copy dialog
            pat(r'^([0-9]+)/change-navigation/$', self.change_innavigation),
            pat(r'^([0-9]+)/permissions/$', self.get_permissions),
            pat(r'^([0-9]+)/undo/$', self.undo),
            pat(r'^([0-9]+)/redo/$', self.redo),
            pat(r'^([0-9]+)/change_template/$', self.change_template),
            pat(r'^([0-9]+)/([a-z\-]+)/descendants/$', self.descendants),  # menu html for page descendants
            pat(r'^([0-9]+)/([a-z\-]+)/edit-field/$', self.edit_title_fields),
            pat(r'^([0-9]+)/([a-z\-]+)/publish/$', self.publish_page),
            pat(r'^([0-9]+)/([a-z\-]+)/unpublish/$', self.unpublish),
            pat(r'^([0-9]+)/([a-z\-]+)/revert/$', self.revert_page),
            pat(r'^([0-9]+)/([a-z\-]+)/preview/$', self.preview_page),
            pat(r'^add-page-type/$', self.add_page_type),
            pat(r'^published-pages/$', self.get_published_pagelist),
            url(r'^resolve/$', self.resolve, name="cms_page_resolve"),
        ]

        if plugin_pool.get_all_plugins():
            url_patterns += plugin_pool.get_patterns()

        url_patterns += super(PageAdmin, self).get_urls()
        return url_patterns

    def get_revision_instances(self, request, object):
        """Returns all the instances to be used in the object's revision."""
        if isinstance(object, Title):
            object = object.page
        if isinstance(object, Page) and not object.publisher_is_draft:
            object = object.publisher_public
        placeholder_relation = find_placeholder_relation(object)
        data = [object]
        filters = {'placeholder__%s' % placeholder_relation: object}
        for plugin in CMSPlugin.objects.filter(**filters):
            data.append(plugin)
            plugin_instance, admin = plugin.get_plugin_instance()
            if plugin_instance:
                data.append(plugin_instance)
        if isinstance(object, Page):
            titles = object.title_set.all()
            for title in titles:
                title.publisher_public = None
                data.append(title)
        return data

    def save_model(self, request, obj, form, change):
        """
        Move the page in the tree if necessary and save every placeholder
        Content object.
        """
        from cms.extensions import extension_pool

        target = request.GET.get('target', None)
        position = request.GET.get('position', None)

        if 'recover' in request.path_info:
            pk = obj.pk
            if obj.parent_id:
                try:
                    parent = Page.objects.get(pk=obj.parent_id)
                except Page.DoesNotExist:
                    parent = None
            else:
                parent = None
            obj.pk = None
            obj.path = None
            obj.numchild = 0
            obj.depth = 0
            if parent:
                saved_obj = parent.add_child(instance=obj)
            else:
                saved_obj = obj.add_root(instance=obj)
            tmp_pk = saved_obj.pk
            saved_obj.pk = pk
            Page.objects.get(pk=tmp_pk).delete()
            saved_obj.save(no_signals=True)
        else:
            if 'history' in request.path_info:
                old_obj = self.model.objects.get(pk=obj.pk)
                obj.depth = old_obj.depth
                obj.parent_id = old_obj.parent_id
                obj.path = old_obj.path
                obj.numchild = old_obj.numchild
        new = False
        if not obj.pk:
            new = True
        obj.save()

        if 'recover' in request.path_info or 'history' in request.path_info:
            revert_plugins(request, obj.version.pk, obj)

        if target is not None and position is not None:
            try:
                target = self.model.objects.get(pk=target)
            except self.model.DoesNotExist:
                pass
            else:
                if position == 'last-child' or position == 'first-child':
                    obj.parent_id = target.pk
                else:
                    obj.parent_id = target.parent_id
                obj.save()
                obj = obj.move(target, pos=position)
        page_type_id = form.cleaned_data.get('page_type')
        copy_target_id = request.GET.get('copy_target')
        copy_target = None
        if copy_target_id or page_type_id:
            if page_type_id:
                copy_target_id = page_type_id
            copy_target = self.model.objects.get(pk=copy_target_id)
            if not copy_target.has_view_permission(request):
                raise PermissionDenied()
<<<<<<< HEAD
            obj = self.model.objects.get(pk=obj.pk) #mptt reload
=======
            obj = obj.reload()
>>>>>>> c105dab4
            copy_target._copy_attributes(obj, clean=True)
            obj.save()
            for lang in copy_target.get_languages():
                copy_target._copy_contents(obj, lang)
        if 'permission' not in request.path_info:
            language = form.cleaned_data['language']
            Title.objects.set_or_create(
                request,
                obj,
                form,
                language,
            )
        if copy_target:
            extension_pool.copy_extensions(copy_target, obj)
        # is it home? publish it right away
        if new and Page.objects.filter(site_id=obj.site_id).count() == 1:
            obj.publish(language)

    def get_fieldsets(self, request, obj=None):
        form = self.get_form(request, obj, fields=None)
        if getattr(form, 'fieldsets', None) is None:
            fields = list(form.base_fields) + list(self.get_readonly_fields(request, obj))
            return [(None, {'fields': fields})]
        else:
            return form.fieldsets

    def get_inline_classes(self, request, obj=None, **kwargs):
        if obj and 'permission' in request.path_info:
            return PERMISSION_ADMIN_INLINES
        return []

    def get_form_class(self, request, obj=None, **kwargs):
        if 'advanced' in request.path_info:
            return AdvancedSettingsForm
        elif 'permission' in request.path_info:
            return PagePermissionForm
        elif 'dates' in request.path_info:
            return PublicationDatesForm
        return self.form

    def get_form(self, request, obj=None, **kwargs):
        """
        Get PageForm for the Page model and modify its fields depending on
        the request.
        """
        language = get_language_from_request(request, obj)
        form_cls = self.get_form_class(request, obj)
        form = super(PageAdmin, self).get_form(request, obj, form=form_cls, **kwargs)
        # get_form method operates by overriding initial fields value which
        # may persist across invocation. Code below deepcopies fields definition
        # to avoid leaks
        for field in form.base_fields.keys():
            form.base_fields[field] = copy.deepcopy(form.base_fields[field])

        if 'language' in form.base_fields:
            form.base_fields['language'].initial = language

        if 'page_type' in form.base_fields:
            if 'copy_target' in request.GET or 'add_page_type' in request.GET or obj:
                del form.base_fields['page_type']
            elif not Title.objects.filter(page__parent__reverse_id=PAGE_TYPES_ID, language=language).exists():
                del form.base_fields['page_type']

        if 'add_page_type' in request.GET:
            del form.base_fields['menu_title']
            del form.base_fields['meta_description']
            del form.base_fields['page_title']

        self.inlines = self.get_inline_classes(request, obj, **kwargs)

        if obj:
            if 'history' in request.path_info or 'recover' in request.path_info:
                version_id = request.path_info.split('/')[-2]
            else:
                version_id = None

            title_obj = obj.get_title_obj(language=language, fallback=False, version_id=version_id, force_reload=True)

            if 'site' in form.base_fields and form.base_fields['site'].initial is None:
                form.base_fields['site'].initial = obj.site

            for name in ('slug', 'title', 'meta_description', 'menu_title', 'page_title', 'redirect'):
                if name in form.base_fields:
                    form.base_fields[name].initial = getattr(title_obj, name)

            if 'overwrite_url' in form.base_fields:
                if title_obj.has_url_overwrite:
                    form.base_fields['overwrite_url'].initial = title_obj.path
                else:
                    form.base_fields['overwrite_url'].initial = ''

        else:
            for name in ('slug', 'title'):
                form.base_fields[name].initial = u''

            if 'target' in request.GET or 'copy_target' in request.GET:
                target = request.GET.get('copy_target') or request.GET.get('target')
                if 'position' in request.GET:
                    position = request.GET['position']
                    if position == 'last-child' or position == 'first-child':
                        form.base_fields['parent'].initial = request.GET.get('target', None)
                    else:
                        sibling = self.model.objects.get(pk=target)
                        form.base_fields['parent'].initial = sibling.parent_id
                else:
                    form.base_fields['parent'].initial = request.GET.get('target', None)

            form.base_fields['site'].initial = request.session.get('cms_admin_site', None)

        return form

    def advanced(self, request, object_id):
        page = get_object_or_404(self.model, pk=object_id)
        if not page.has_advanced_settings_permission(request):
            raise PermissionDenied("No permission for editing advanced settings")
        return self.change_view(request, object_id, extra_context={'advanced_settings': True, 'title': _("Advanced Settings")})

    def dates(self, request, object_id):
        return self.change_view(request, object_id, extra_context={'publishing_dates': True, 'title': _("Publishing dates")})

    def permissions(self, request, object_id):
        page = get_object_or_404(self.model, pk=object_id)
        if not page.has_change_permissions_permission(request):
            raise PermissionDenied("No permission for editing advanced settings")
        return self.change_view(request, object_id, extra_context={'show_permissions': True, 'title': _("Change Permissions")})

    def get_inline_instances(self, request, obj=None):
        inlines = super(PageAdmin, self).get_inline_instances(request, obj)
        if get_cms_setting('PERMISSION') and obj:
            filtered_inlines = []
            for inline in inlines:
                if (isinstance(inline, PagePermissionInlineAdmin)
                and not isinstance(inline, ViewRestrictionInlineAdmin)):
                    if "recover" in request.path or "history" in request.path:
                        # do not display permissions in recover mode
                        continue
                    if not obj.has_change_permissions_permission(request):
                        continue
                filtered_inlines.append(inline)
            inlines = filtered_inlines
        return inlines

    def get_unihandecode_context(self, language):
        if language[:2] in get_cms_setting('UNIHANDECODE_DECODERS'):
            uhd_lang = language[:2]
        else:
            uhd_lang = get_cms_setting('UNIHANDECODE_DEFAULT_DECODER')
        uhd_host = get_cms_setting('UNIHANDECODE_HOST')
        uhd_version = get_cms_setting('UNIHANDECODE_VERSION')
        if uhd_lang and uhd_host and uhd_version:
            uhd_urls = [
                '%sunihandecode-%s.core.min.js' % (uhd_host, uhd_version),
                '%sunihandecode-%s.%s.min.js' % (uhd_host, uhd_version, uhd_lang),
            ]
        else:
            uhd_urls = []
        return {'unihandecode_lang': uhd_lang, 'unihandecode_urls': uhd_urls}

    def add_view(self, request, form_url='', extra_context=None):
        extra_context = extra_context or {}
        language = get_language_from_request(request)
        extra_context.update({
            'language': language,
        })
        if not request.GET.get('add_page_type') is None:
            extra_context.update({
                'add_page_type': True,
                'title':  _("Add Page Type"),
            })
        elif 'copy_target' in request.GET:
            extra_context.update({
                'title':  _("Add Page Copy"),
            })
        else:
            extra_context = self.update_language_tab_context(request, context=extra_context)
        extra_context.update(self.get_unihandecode_context(language))
        return super(PageAdmin, self).add_view(request, form_url, extra_context=extra_context)

    def change_view(self, request, object_id, form_url='', extra_context=None):
        """
        The 'change' admin view for the Page model.
        """
        if extra_context is None:
            extra_context = {'basic_info': True}
        try:
            obj = self.model.objects.get(pk=object_id)
        except self.model.DoesNotExist:
            # Don't raise Http404 just yet, because we haven't checked
            # permissions yet. We don't want an unauthenticated user to be able
            # to determine whether a given object exists.
            obj = None
        else:
            #activate(user_lang_set)
            context = {
                'page': obj,
                'CMS_PERMISSION': get_cms_setting('PERMISSION'),
                'ADMIN_MEDIA_URL': settings.STATIC_URL,
                'can_change': obj.has_change_permission(request),
                'can_change_permissions': obj.has_change_permissions_permission(request),
                'current_site_id': settings.SITE_ID,
            }
            context.update(extra_context or {})
            extra_context = self.update_language_tab_context(request, obj, context)

        tab_language = get_language_from_request(request)

        extra_context.update(self.get_unihandecode_context(tab_language))

        response = super(PageAdmin, self).change_view(
            request, object_id, form_url=form_url, extra_context=extra_context)
        if tab_language and response.status_code == 302 and response._headers['location'][1] == request.path_info:
            location = response._headers['location']
            response._headers['location'] = (location[0], "%s?language=%s" % (location[1], tab_language))
        return response

    def render_change_form(self, request, context, add=False, change=False, form_url='', obj=None):
        # add context variables
        filled_languages = []
        if obj:
            filled_languages = [t[0] for t in obj.title_set.filter(title__isnull=False).values_list('language')]
        allowed_languages = [lang[0] for lang in self._get_site_languages(obj)]
        context.update({
            'filled_languages': [lang for lang in filled_languages if lang in allowed_languages],
        })
        return super(PageAdmin, self).render_change_form(request, context, add, change, form_url, obj)

    def _get_site_languages(self, obj=None):
        site_id = None
        if obj:
            site_id = obj.site_id
        else:
            site_id = Site.objects.get_current().pk
        return get_language_tuple(site_id)

    def update_language_tab_context(self, request, obj=None, context=None):
        if not context:
            context = {}
        language = get_language_from_request(request, obj)
        languages = self._get_site_languages(obj)
        context.update({
            'language': language,
            'language_tabs': languages,
            # Dates are not language dependent, thus we hide the language
            # selection bar: the language is forced through the form class
            'show_language_tabs': len(list(languages)) > 1 and not context.get('publishing_dates', False),
        })
        return context

    def response_change(self, request, obj):
        """Called always when page gets changed, call save on page, there may be
        some new stuff, which should be published after all other objects on page
        are collected.
        """
        # save the object again, so all the related changes to page model
        # can be published if required
        obj.save()
        return super(PageAdmin, self).response_change(request, obj)

    def has_add_permission(self, request):
        """
        Return true if the current user has permission to add a new page.
        """
        if get_cms_setting('PERMISSION'):
            return permissions.has_page_add_permission(request)
        return super(PageAdmin, self).has_add_permission(request)

    def has_change_permission(self, request, obj=None):
        """
        Return true if the current user has permission on the page.
        Return the string 'All' if the user has all rights.
        """
        if get_cms_setting('PERMISSION'):
            if obj:
                return obj.has_change_permission(request)
            else:
                return permissions.has_page_change_permission(request)
        return super(PageAdmin, self).has_change_permission(request, obj)

    def has_delete_permission(self, request, obj=None):
        """
        Returns True if the given request has permission to change the given
        Django model instance. If CMS_PERMISSION are in use also takes look to
        object permissions.
        """
        if get_cms_setting('PERMISSION') and obj is not None:
            return obj.has_delete_permission(request)
        return super(PageAdmin, self).has_delete_permission(request, obj)

    def has_recover_permission(self, request):
        """
        Returns True if the use has the right to recover pages
        """
        if not is_installed('reversion'):
            return False
        user = request.user
        if user.is_superuser:
            return True
        try:
            if has_global_page_permission(request, can_recover_page=True):
                return True
        except:
            pass
        return False

    def has_add_plugin_permission(self, request, placeholder, plugin_type):
        if not permissions.has_plugin_permission(request.user, plugin_type, "add"):
            return False
        page = placeholder.page
        if page and not page.has_change_permission(request):
            return False
        if page and not page.publisher_is_draft:
            return False
        return True

    def has_copy_plugin_permission(self, request, source_placeholder, target_placeholder, plugins):
        source_page = source_placeholder.page
        if source_page and not source_page.has_change_permission(request):
            return False
        target_page = target_placeholder.page
        if target_page and not target_page.has_change_permission(request):
            return False
        if target_page and not target_page.publisher_is_draft:
            return False
        for plugin in plugins:
            if not permissions.has_plugin_permission(request.user, plugin.plugin_type, "add"):
                return False
        return True

    def has_change_plugin_permission(self, request, plugin):
        page = plugin.placeholder.page if plugin.placeholder else None
        if page and not page.has_change_permission(request):
            return False
        if page and not page.publisher_is_draft:
            return False
        if not permissions.has_plugin_permission(request.user, plugin.plugin_type, "change"):
            return False
        return True

    def has_move_plugin_permission(self, request, plugin, target_placeholder):
        if not permissions.has_plugin_permission(request.user, plugin.plugin_type, "change"):
            return False
        page = plugin.placeholder.page
        if page and not page.has_change_permission(request):
            return False
        if page and not page.publisher_is_draft:
            return False
        return True

    def has_delete_plugin_permission(self, request, plugin):
        if not permissions.has_plugin_permission(request.user, plugin.plugin_type, "delete"):
            return False
        page = plugin.placeholder.page
        if page:
            if not page.publisher_is_draft:
                return False
            if not page.has_change_permission(request):
                return False
        return True

    def has_clear_placeholder_permission(self, request, placeholder):
        page = placeholder.page if placeholder else None
        if page:
            if not page.publisher_is_draft:
                return False
            if not page.has_change_permission(request):
                return False
        return True

    def post_add_plugin(self, request, placeholder, plugin):
        if is_installed('reversion') and placeholder.page:
            plugin_name = force_text(plugin_pool.get_plugin(plugin.plugin_type).name)
            message = _(u"%(plugin_name)s plugin added to %(placeholder)s") % {
                'plugin_name': plugin_name, 'placeholder': placeholder}
            self.cleanup_history(placeholder.page)
            helpers.make_revision_with_plugins(placeholder.page, request.user, message)

    def post_copy_plugins(self, request, source_placeholder, target_placeholder, plugins):
        page = target_placeholder.page
        if page and is_installed('reversion'):
            message = _(u"Copied plugins to %(placeholder)s") % {'placeholder': target_placeholder}
            self.cleanup_history(page)
            helpers.make_revision_with_plugins(page, request.user, message)

    def post_edit_plugin(self, request, plugin):
        page = plugin.placeholder.page
        if page:
            # if reversion is installed, save version of the page plugins
            if is_installed('reversion') and page:
                plugin_name = force_text(plugin_pool.get_plugin(plugin.plugin_type).name)
                message = _(
                    u"%(plugin_name)s plugin edited at position %(position)s in %(placeholder)s") % {
                        'plugin_name': plugin_name,
                        'position': plugin.position,
                        'placeholder': plugin.placeholder.slot
                    }
                self.cleanup_history(page)
                helpers.make_revision_with_plugins(page, request.user, message)

    def post_move_plugin(self, request, source_placeholder, target_placeholder, plugin):
        page = target_placeholder.page
        if page and is_installed('reversion'):
            self.cleanup_history(page)
            helpers.make_revision_with_plugins(page, request.user, _(u"Plugins were moved"))

    def post_delete_plugin(self, request, plugin):
        plugin_name = force_text(plugin_pool.get_plugin(plugin.plugin_type).name)
        page = plugin.placeholder.page
        if page:
            page.save()
            comment = _("%(plugin_name)s plugin at position %(position)s in %(placeholder)s was deleted.") % {
                'plugin_name': plugin_name,
                'position': plugin.position,
                'placeholder': plugin.placeholder,
            }
            if is_installed('reversion'):
                self.cleanup_history(page)
                helpers.make_revision_with_plugins(page, request.user, comment)

    def post_clear_placeholder(self, request, placeholder):
        page = placeholder.page
        if page:
            page.save()
            comment = _('All plugins in the placeholder "%(name)s" were deleted.') % {
                'name': force_text(placeholder)
            }
            if is_installed('reversion'):
                self.cleanup_history(page)
                helpers.make_revision_with_plugins(page, request.user, comment)

    def get_placeholder_template(self, request, placeholder):
        page = placeholder.page
        if page:
            return page.get_template()

    def changelist_view(self, request, extra_context=None):
        "The 'change list' admin view for this model."
        from django.contrib.admin.views.main import ERROR_FLAG

        opts = self.model._meta
        app_label = opts.app_label
        if not self.has_change_permission(request, None):
            return HttpResponseForbidden(force_text(_("You do not have permission to change pages.")))
        try:
            cl = CMSChangeList(request, self.model, self.list_display, self.list_display_links, self.list_filter,
                               self.date_hierarchy, self.search_fields, self.list_select_related, self.list_per_page,
                               self.list_max_show_all, self.list_editable, self)
        except IncorrectLookupParameters:
            # Wacky lookup parameters were given, so redirect to the main
            # changelist page, without parameters, and pass an 'invalid=1'
            # parameter via the query string. If wacky parameters were given and
            # the 'invalid=1' parameter was already in the query string, something
            # is screwed up with the database, so display an error page.
            if ERROR_FLAG in request.GET.keys():
                return render(request, 'admin/invalid_setup.html', {'title': _('Database error')})
            return HttpResponseRedirect(request.path_info + '?' + ERROR_FLAG + '=1')
        cl.set_items(request)

        site_id = request.GET.get('site__exact', None)
        if site_id is None:
            site_id = current_site(request).pk
        site_id = int(site_id)

        # languages
        languages = get_language_list(site_id)

        # parse the cookie that saves which page trees have
        # been opened already and extracts the page ID
        djangocms_nodes_open = request.COOKIES.get('djangocms_nodes_open', '')
        raw_nodes = unquote(djangocms_nodes_open).split(',')
        try:
            open_menu_trees = [int(c.split('page_', 1)[1]) for c in raw_nodes]
        except IndexError:
            open_menu_trees = []
        # Language may be present in the GET dictionary but empty
        language = request.GET.get('language', get_language())
        if not language:
            language = get_language()
        context = {
            'title': cl.title,
            'is_popup': cl.is_popup,
            'cl': cl,
            'opts': opts,
            'has_add_permission': self.has_add_permission(request),
            'root_path': admin_reverse('index'),
            'app_label': app_label,
            'preview_language': language,
            'CMS_MEDIA_URL': get_cms_setting('MEDIA_URL'),
            'CMS_PERMISSION': get_cms_setting('PERMISSION'),
            'DEBUG': settings.DEBUG,
            'site_languages': languages,
            'open_menu_trees': open_menu_trees,
        }
        if is_installed('reversion'):
            context['has_recover_permission'] = self.has_recover_permission(request)
            context['has_change_permission'] = self.has_change_permission(request)
        context.update(extra_context or {})
        return render(request, self.change_list_template or [
            'admin/%s/%s/change_list.html' % (app_label, opts.object_name.lower()),
            'admin/%s/change_list.html' % app_label,
            'admin/change_list.html'
        ], context)

    def recoverlist_view(self, request, extra_context=None):
        if not self.has_recover_permission(request):
            raise PermissionDenied
        return super(PageAdmin, self).recoverlist_view(request, extra_context)

    def recover_view(self, request, version_id, extra_context=None):
        if not self.has_recover_permission(request):
            raise PermissionDenied
        extra_context = self.update_language_tab_context(request, None, extra_context)
        return super(PageAdmin, self).recover_view(request, version_id, extra_context)

    def revision_view(self, request, object_id, version_id, extra_context=None):
        if not self.has_change_permission(request, Page.objects.get(pk=object_id)):
            raise PermissionDenied
        extra_context = self.update_language_tab_context(request, None, extra_context)
        response = super(PageAdmin, self).revision_view(request, object_id, version_id, extra_context)
        return response

    def history_view(self, request, object_id, extra_context=None):
        if not self.has_change_permission(request, Page.objects.get(pk=object_id)):
            raise PermissionDenied
        extra_context = self.update_language_tab_context(request, None, extra_context)
        return super(PageAdmin, self).history_view(request, object_id, extra_context)

    def render_revision_form(self, request, obj, version, context, revert=False, recover=False):
        # reset parent to null if parent is not found
        if version.field_dict['parent']:
            try:
                Page.objects.get(pk=version.field_dict['parent'])
            except:
                if revert and obj.parent_id != int(version.field_dict['parent']):
                    version.field_dict['parent'] = obj.parent_id
                if recover:
                    obj.parent = None
                    obj.parent_id = None
                    version.field_dict['parent'] = None

        obj.version = version

        return super(PageAdmin, self).render_revision_form(request, obj, version, context, revert, recover)

    @require_POST
    def undo(self, request, object_id):
        if not is_installed('reversion'):
            return HttpResponseBadRequest('django reversion not installed')

        page = get_object_or_404(self.model, pk=object_id)
        if not page.publisher_is_draft:
            page = page.publisher_draft
        if not page.has_change_permission(request):
            return HttpResponseForbidden(force_text(_("You do not have permission to change this page")))
        try:
            reverted, clean = page.undo()
            if not clean:
                messages.error(request, _("Page reverted but slug stays the same because of url collisions."))
        except IndexError as e:
            return HttpResponseBadRequest(e.message)

        return HttpResponse("ok")

    @require_POST
    def redo(self, request, object_id):
        if not is_installed('reversion'):
            return HttpResponseBadRequest('django reversion not installed')

        page = get_object_or_404(self.model, pk=object_id)
        if not page.publisher_is_draft:
            page = page.publisher_draft
        if not page.has_change_permission(request):
            return HttpResponseForbidden(force_text(_("You do not have permission to change this page")))
        try:
            reverted, clean = page.redo()
            if not clean:
                messages.error(request, _("Page reverted but slug stays the same because of url collisions."))
        except IndexError as e:
            return HttpResponseBadRequest(e.message)

        return HttpResponse("ok")

    @require_POST
    @create_revision()
    def change_template(self, request, object_id):
        page = get_object_or_404(self.model, pk=object_id)
        if not page.has_change_permission(request):
            return HttpResponseForbidden(force_text(_("You do not have permission to change the template")))

        to_template = request.POST.get("template", None)
        if to_template not in dict(get_cms_setting('TEMPLATES')):
            return HttpResponseBadRequest(force_text(_("Template not valid")))

        page.template = to_template
        page.save()
        if is_installed('reversion'):
            message = _("Template changed to %s") % dict(get_cms_setting('TEMPLATES'))[to_template]
            self.cleanup_history(page)
            helpers.make_revision_with_plugins(page, request.user, message)
        return HttpResponse(force_text(_("The template was successfully changed")))

    @require_POST
    @transaction.atomic
    def move_page(self, request, page_id, extra_context=None):
        """
        Move the page to the requested target, at the given position
        """
        target = request.POST.get('target', None)
        position = request.POST.get('position', None)
        if target is None or position is None:
            return HttpResponseRedirect('../../')

        try:
            page = self.model.objects.get(pk=page_id)
            target = self.model.objects.get(pk=target)
        except self.model.DoesNotExist:
            return jsonify_request(HttpResponseBadRequest("error"))

        # does he haves permissions to do this...?
        if not page.has_move_page_permission(request) or \
                not target.has_add_permission(request):
            return jsonify_request(
                HttpResponseForbidden(force_text(_("Error! You don't have permissions to move this page. Please reload the page"))))
            # move page
        page.move_page(target, position)
        if is_installed('reversion'):
            self.cleanup_history(page)
            helpers.make_revision_with_plugins(page, request.user, _("Page moved"))

        return jsonify_request(HttpResponse(admin_utils.render_admin_menu_item(request, page).content))

    def get_permissions(self, request, page_id):
        page = get_object_or_404(self.model, id=page_id)

        can_change_list = Page.permissions.get_change_id_list(request.user, page.site_id)

        global_page_permissions = GlobalPagePermission.objects.filter(sites__in=[page.site_id])
        page_permissions = PagePermission.objects.for_page(page)
        all_permissions = list(global_page_permissions) + list(page_permissions)

        # does he can change global permissions ?
        has_global = permissions.has_global_change_permissions_permission(request)

        permission_set = []
        for permission in all_permissions:
            if isinstance(permission, GlobalPagePermission):
                if has_global:
                    permission_set.append([(True, True), permission])
                else:
                    permission_set.append([(True, False), permission])
            else:
                if can_change_list == PagePermissionsPermissionManager.GRANT_ALL:
                    can_change = True
                else:
                    can_change = permission.page_id in can_change_list
                permission_set.append([(False, can_change), permission])

        context = {
            'page': page,
            'permission_set': permission_set,
        }
        return render(request, 'admin/cms/page/permissions.html', context)

    @require_POST
    @transaction.atomic
    def copy_language(self, request, page_id):
        with create_revision():
            source_language = request.POST.get('source_language')
            target_language = request.POST.get('target_language')
            page = Page.objects.get(pk=page_id)
            placeholders = page.get_placeholders()

            if not target_language or not target_language in get_language_list():
                return HttpResponseBadRequest(force_text(_("Language must be set to a supported language!")))
            for placeholder in placeholders:
                plugins = list(
                    placeholder.cmsplugin_set.filter(language=source_language).order_by('path'))
                if not self.has_copy_plugin_permission(request, placeholder, placeholder, plugins):
                    return HttpResponseForbidden(force_text(_('You do not have permission to copy these plugins.')))
                copy_plugins.copy_plugins_to(plugins, placeholder, target_language)
            if page and is_installed('reversion'):
                message = _(u"Copied plugins from %(source_language)s to %(target_language)s") % {
                    'source_language': source_language, 'target_language': target_language}
                self.cleanup_history(page)
                helpers.make_revision_with_plugins(page, request.user, message)
            return HttpResponse("ok")

    @require_POST
    @transaction.atomic
    def copy_page(self, request, page_id, extra_context=None):
        """
        Copy the page and all its plugins and descendants to the requested target, at the given position
        """
        context = {}
        page = Page.objects.get(pk=page_id)

        target = request.POST.get('target', None)
        position = request.POST.get('position', None)
        site = request.POST.get('site', None)
        if target is not None and position is not None and site is not None:
            try:
                target = self.model.objects.get(pk=target)
                # does he have permissions to copy this page under target?
                assert target.has_add_permission(request)
                site = Site.objects.get(pk=site)
            except (ObjectDoesNotExist, AssertionError):
                return HttpResponse("error")
                #context.update({'error': _('Page could not been moved.')})
            else:
                try:
                    kwargs = {
                        'copy_permissions': request.REQUEST.get('copy_permissions', False),
                    }
                    page.copy_page(target, site, position, **kwargs)
                    return jsonify_request(HttpResponse("ok"))
                except ValidationError:
                    exc = sys.exc_info()[1]
                    return jsonify_request(HttpResponseBadRequest(exc.messages))
        context.update(extra_context or {})
        return HttpResponseRedirect('../../')

    @require_POST
    @transaction.atomic
    @create_revision()
    def publish_page(self, request, page_id, language):
        try:
            page = Page.objects.get(id=page_id, publisher_is_draft=True)
        except Page.DoesNotExist:
            page = None
        # ensure user has permissions to publish this page
        all_published = True
        if page:
            if not page.has_publish_permission(request):
                return HttpResponseForbidden(force_text(_("You do not have permission to publish this page")))
            published = page.publish(language)
            if not published:
                all_published = False
        statics = request.GET.get('statics', '')
        if not statics and not page:
            return Http404("No page or stack found for publishing.")
        if statics:
            static_ids = statics .split(',')
            for pk in static_ids:
                static_placeholder = StaticPlaceholder.objects.get(pk=pk)
                published = static_placeholder.publish(request, language)
                if not published:
                    all_published = False
        if page:
            if all_published:
                if page.get_publisher_state(language) == PUBLISHER_STATE_PENDING:
                    messages.warning(request, _("Page not published! A parent page is not published yet."))
                else:
                    messages.info(request, _('The content was successfully published.'))
                LogEntry.objects.log_action(
                    user_id=request.user.id,
                    content_type_id=ContentType.objects.get_for_model(Page).pk,
                    object_id=page_id,
                    object_repr=page.get_title(language),
                    action_flag=CHANGE,
                )
            else:
                if page.get_publisher_state(language) == PUBLISHER_STATE_PENDING:
                    messages.warning(request, _("Page not published! A parent page is not published yet."))
                else:
                    messages.warning(request, _("There was a problem publishing your content"))
        if is_installed('reversion') and page:
            self.cleanup_history(page, publish=True)
            helpers.make_revision_with_plugins(page, request.user, PUBLISH_COMMENT)
            # create a new publish reversion
        if 'node' in request.REQUEST:
            # if request comes from tree..
            return admin_utils.render_admin_menu_item(request, page)

        if 'redirect' in request.GET:
            return HttpResponseRedirect(request.GET['redirect'])
        referrer = request.META.get('HTTP_REFERER', '')

        path = admin_reverse("cms_page_changelist")
        if request.GET.get('redirect_language'):
            path = "%s?language=%s&page_id=%s" % (path, request.GET.get('redirect_language'), request.GET.get('redirect_page_id'))
        if admin_reverse('index') not in referrer:
            if all_published:
                if page:
                    if page.get_publisher_state(language) == PUBLISHER_STATE_PENDING:
                        path = page.get_absolute_url(language, fallback=True)
                    else:
                        public_page = Page.objects.get(publisher_public=page.pk)
                        path = '%s?%s' % (public_page.get_absolute_url(language, fallback=True), get_cms_setting('CMS_TOOLBAR_URL__EDIT_OFF'))
                else:
                    path = '%s?%s' % (referrer, get_cms_setting('CMS_TOOLBAR_URL__EDIT_OFF'))
            else:
                path = '/?%s' % get_cms_setting('CMS_TOOLBAR_URL__EDIT_OFF')

        return HttpResponseRedirect(path)

    def cleanup_history(self, page, publish=False):
        if is_installed('reversion') and page:
            # delete revisions that are not publish revisions
            from reversion.models import Version

            content_type = ContentType.objects.get_for_model(Page)
            # reversion 1.8+ removes type field, revision filtering must be based on comments
            versions_qs = Version.objects.filter(content_type=content_type, object_id_int=page.pk)
            history_limit = get_cms_setting("MAX_PAGE_HISTORY_REVERSIONS")
            deleted = []
            for version in versions_qs.exclude(revision__comment__in=(INITIAL_COMMENT,  PUBLISH_COMMENT)).order_by(
                        '-revision__pk')[history_limit - 1:]:
                if not version.revision_id in deleted:
                    revision = version.revision
                    revision.delete()
                    deleted.append(revision.pk)
                    # delete all publish revisions that are more then MAX_PAGE_PUBLISH_REVERSIONS
            publish_limit = get_cms_setting("MAX_PAGE_PUBLISH_REVERSIONS")
            if publish_limit and publish:
                deleted = []
                for version in versions_qs.filter(revision__comment__exact=PUBLISH_COMMENT).order_by(
                        '-revision__pk')[publish_limit - 1:]:
                    if not version.revision_id in deleted:
                        revision = version.revision
                        revision.delete()
                        deleted.append(revision.pk)

    @require_POST
    @transaction.atomic
    def unpublish(self, request, page_id, language):
        """
        Publish or unpublish a language of a page
        """
        site = Site.objects.get_current()
        page = get_object_or_404(self.model, pk=page_id)
        if not page.has_publish_permission(request):
            return HttpResponseForbidden(force_text(_("You do not have permission to unpublish this page")))
        if not page.publisher_public_id:
            return HttpResponseForbidden(force_text(_("This page was never published")))
        try:
            page.unpublish(language)
            message = _('The %(language)s page "%(page)s" was successfully unpublished') % {
                'language': get_language_object(language, site)['name'], 'page': page}
            messages.info(request, message)
            LogEntry.objects.log_action(
                user_id=request.user.id,
                content_type_id=ContentType.objects.get_for_model(Page).pk,
                object_id=page_id,
                object_repr=page.get_title(),
                action_flag=CHANGE,
                change_message=message,
            )
        except RuntimeError:
            exc = sys.exc_info()[1]
            messages.error(request, exc.message)
        except ValidationError:
            exc = sys.exc_info()[1]
            messages.error(request, exc.message)
        path = admin_reverse("cms_page_changelist")
        if request.GET.get('redirect_language'):
            path = "%s?language=%s&page_id=%s" % (path, request.GET.get('redirect_language'), request.GET.get('redirect_page_id'))
        return HttpResponseRedirect(path)

    @require_POST
    @transaction.atomic
    def revert_page(self, request, page_id, language):
        page = get_object_or_404(self.model, id=page_id)
        # ensure user has permissions to publish this page
        if not page.has_change_permission(request):
            return HttpResponseForbidden(force_text(_("You do not have permission to change this page")))

        page.revert(language)

        messages.info(request, _('The page "%s" was successfully reverted.') % page)

        if 'node' in request.REQUEST:
            # if request comes from tree..
            return admin_utils.render_admin_menu_item(request, page)

        referer = request.META.get('HTTP_REFERER', '')
        path = '../../'
        if admin_reverse('index') not in referer:
            path = '%s?%s' % (referer.split('?')[0], get_cms_setting('CMS_TOOLBAR_URL__EDIT_OFF'))
        return HttpResponseRedirect(path)

    @create_revision()
    def delete_translation(self, request, object_id, extra_context=None):
        if 'language' in request.GET:
            language = request.GET['language']
        else:
            language = get_language_from_request(request)

        opts = Page._meta
        titleopts = Title._meta
        app_label = titleopts.app_label
        pluginopts = CMSPlugin._meta

        try:
            obj = self.get_queryset(request).get(pk=unquote(object_id))
        except self.model.DoesNotExist:
            # Don't raise Http404 just yet, because we haven't checked
            # permissions yet. We don't want an unauthenticated user to be able
            # to determine whether a given object exists.
            obj = None

        if not self.has_delete_permission(request, obj):
            return HttpResponseForbidden(force_text(_("You do not have permission to change this page")))

        if obj is None:
            raise Http404(
                _('%(name)s object with primary key %(key)r does not exist.') % {
                    'name': force_text(opts.verbose_name),
                    'key': escape(object_id)
                })

        if not len(list(obj.get_languages())) > 1:
            raise Http404(_('There only exists one translation for this page'))

        titleobj = get_object_or_404(Title, page__id=object_id, language=language)
        saved_plugins = CMSPlugin.objects.filter(placeholder__page__id=object_id, language=language)

        using = router.db_for_read(self.model)
        kwargs = {
            'admin_site': self.admin_site,
            'user': request.user,
            'using': using
        }

        if DJANGO_1_7:
            deleted_objects, perms_needed = get_deleted_objects(
                [titleobj],
                titleopts,
                **kwargs
            )[:2]
            to_delete_plugins, perms_needed_plugins = get_deleted_objects(
                saved_plugins,
                pluginopts,
                **kwargs
            )[:2]
        else:
            deleted_objects, __, perms_needed = get_deleted_objects(
                [titleobj],
                titleopts,
                **kwargs
            )[:3]
            to_delete_plugins, __, perms_needed_plugins = get_deleted_objects(
                saved_plugins,
                pluginopts,
                **kwargs
            )[:3]

        deleted_objects.append(to_delete_plugins)
        perms_needed = set(list(perms_needed) + list(perms_needed_plugins))

        if request.method == 'POST':
            if perms_needed:
                raise PermissionDenied

            message = _('Title and plugins with language %(language)s was deleted') % {
                'language': force_text(get_language_object(language)['name'])
            }
            self.log_change(request, titleobj, message)
            messages.info(request, message)

            titleobj.delete()
            for p in saved_plugins:
                p.delete()

            public = obj.publisher_public
            if public:
                public.save()

            if is_installed('reversion'):
                self.cleanup_history(obj)
                helpers.make_revision_with_plugins(obj, request.user, message)

            if not self.has_change_permission(request, None):
                return HttpResponseRedirect("../../../../")
            return HttpResponseRedirect("../../")

        context = {
            "title": _("Are you sure?"),
            "object_name": force_text(titleopts.verbose_name),
            "object": titleobj,
            "deleted_objects": deleted_objects,
            "perms_lacking": perms_needed,
            "opts": opts,
            "root_path": admin_reverse('index'),
            "app_label": app_label,
        }
        context.update(extra_context or {})
        request.current_app = self.admin_site.name
        return render(request, self.delete_confirmation_template or [
            "admin/%s/%s/delete_confirmation.html" % (app_label, titleopts.object_name.lower()),
            "admin/%s/delete_confirmation.html" % app_label,
            "admin/delete_confirmation.html"
        ], context)

    def preview_page(self, request, object_id, language):
        """Redirecting preview function based on draft_id
        """
        page = get_object_or_404(self.model, id=object_id)
        attrs = "?%s" % get_cms_setting('CMS_TOOLBAR_URL__EDIT_ON')
        attrs += "&language=" + language
        with force_language(language):
            url = page.get_absolute_url(language) + attrs
        site = get_current_site(request)
        if not site == page.site:
            url = "http%s://%s%s" % ('s' if request.is_secure() else '',
            page.site.domain, url)
        return HttpResponseRedirect(url)

    @require_POST
    def change_innavigation(self, request, page_id):
        """
        Switch the in_navigation of a page
        """
        page = get_object_or_404(self.model, pk=page_id)
        if page.has_change_permission(request):
            page.toggle_in_navigation()
            language = request.GET.get('language') or get_language_from_request(request)
            return admin_utils.render_admin_menu_item(request, page, language=language)
        return HttpResponseForbidden(force_text(_("You do not have permission to change this page's in_navigation status")))

    def descendants(self, request, page_id, language):
        """
        Get html for descendants of given page
        Used for lazy loading pages in cms.changelist.js

        Permission checks is done in admin_utils.get_admin_menu_item_context
        which is called by admin_utils.render_admin_menu_item.
        """
        page = get_object_or_404(self.model, pk=page_id)
        return admin_utils.render_admin_menu_item(request, page,
                                                  template="admin/cms/page/tree/lazy_menu.html", language=language)

    def add_page_type(self, request):
        site = Site.objects.get_current()
        language = request.GET.get('language') or get_language()
        target = request.GET.get('copy_target')

        type_root, created = self.model.objects.get_or_create(reverse_id=PAGE_TYPES_ID, publisher_is_draft=True, site=site,
                                                        defaults={'in_navigation': False})
        type_title, created = Title.objects.get_or_create(page=type_root, language=language, slug=PAGE_TYPES_ID,
                                                          defaults={'title': _('Page Types')})

        url = add_url_parameters(admin_reverse('cms_page_add'), target=type_root.pk, position='first-child',
                                 add_page_type=1, copy_target=target, language=language)

        return HttpResponseRedirect(url)

    def resolve(self, request):
        if not request.user.is_staff:
            return HttpResponse('/', content_type='text/plain')
        obj = False
        url = False
        if request.session.get('cms_log_latest', False):
            log = LogEntry.objects.get(pk=request.session['cms_log_latest'])
            try:
                obj = log.get_edited_object()
            except (ObjectDoesNotExist, ValueError):
                obj = None
            del request.session['cms_log_latest']
            if obj and obj.__class__ in toolbar_pool.get_watch_models() and hasattr(obj, 'get_absolute_url'):
                # This is a test if the object url can be retrieved
                # In case it can't, object it's not taken into account
                try:
                    force_text(obj.get_absolute_url())
                except:
                    obj = None
            else:
                obj = None
        if not obj:
            pk = request.REQUEST.get('pk')
            full_model = request.REQUEST.get('model')
            if pk and full_model:
                app_label, model = full_model.split('.')
                if pk and app_label:
                    ctype = ContentType.objects.get(app_label=app_label, model=model)
                    try:
                        obj = ctype.get_object_for_this_type(pk=pk)
                    except ctype.model_class().DoesNotExist:
                        obj = None
                    try:
                        force_text(obj.get_absolute_url())
                    except:
                        obj = None
        if obj:
            if not request.toolbar or not request.toolbar.edit_mode:
                if isinstance(obj, Page):
                    if obj.get_public_object():
                        url = obj.get_public_object().get_absolute_url()
                    else:
                        url = '%s?%s' % (
                            obj.get_draft_object().get_absolute_url(),
                            get_cms_setting('CMS_TOOLBAR_URL__EDIT_ON')
                        )
                else:
                    url = obj.get_absolute_url()
            else:
                url = obj.get_absolute_url()
        if url:
            return HttpResponse(force_text(url), content_type='text/plain')
        return HttpResponse('', content_type='text/plain')

    def lookup_allowed(self, key, *args, **kwargs):
        if key == 'site__exact':
            return True
        return super(PageAdmin, self).lookup_allowed(key, *args, **kwargs)

    def edit_title_fields(self, request, page_id, language):
        title = Title.objects.get(page_id=page_id, language=language)
        saved_successfully = False
        raw_fields = request.GET.get("edit_fields", 'title')
        edit_fields = [field for field in raw_fields.split(",") if field in self.title_frontend_editable_fields]
        cancel_clicked = request.POST.get("_cancel", False)
        opts = Title._meta

        if not edit_fields:
            # Defaults to title
            edit_fields = ('title',)

        if not has_generic_permission(title.page.pk, request.user, "change",
                                      title.page.site.pk):
            return HttpResponseForbidden(force_text(_("You do not have permission to edit this page")))

        class PageTitleForm(django.forms.ModelForm):
            """
            Dynamic form showing only the fields to be edited
            """
            class Meta:
                model = Title
                fields = edit_fields

        if not cancel_clicked and request.method == 'POST':
            form = PageTitleForm(instance=title, data=request.POST)
            if form.is_valid():
                form.save()
                saved_successfully = True
        else:
            form = PageTitleForm(instance=title)
        admin_form = AdminForm(form, fieldsets=[(None, {'fields': edit_fields})], prepopulated_fields={},
                               model_admin=self)
        media = self.media + admin_form.media
        context = {
            'CMS_MEDIA_URL': get_cms_setting('MEDIA_URL'),
            'title': 'Title',
            'plugin': title.page,
            'plugin_id': title.page.id,
            'adminform': admin_form,
            'add': False,
            'is_popup': True,
            'media': media,
            'opts': opts,
            'change': True,
            'save_as': False,
            'has_add_permission': False,
            'window_close_timeout': 10,
        }
        if cancel_clicked:
            # cancel button was clicked
            context.update({
                'cancel': True,
            })
            return render(request, 'admin/cms/page/plugin/confirm_form.html', context)
        if not cancel_clicked and request.method == 'POST' and saved_successfully:
            return render(request, 'admin/cms/page/plugin/confirm_form.html', context)
        return render(request, 'admin/cms/page/plugin/change_form.html', context)

    def get_published_pagelist(self, *args, **kwargs):
        """
         This view is used by the PageSmartLinkWidget as the user type to feed the autocomplete drop-down.
        """
        request = args[0]

        if request.is_ajax():
            query_term = request.GET.get('q','').strip('/')

            language_code = request.GET.get('language_code', settings.LANGUAGE_CODE)
            matching_published_pages = self.model.objects.published().public().filter(
                Q(title_set__title__icontains=query_term, title_set__language=language_code)
                | Q(title_set__path__icontains=query_term, title_set__language=language_code)
                | Q(title_set__menu_title__icontains=query_term, title_set__language=language_code)
                | Q(title_set__page_title__icontains=query_term, title_set__language=language_code)
            ).distinct()

            results = []
            for page in matching_published_pages:
                results.append(
                    {
                        'path': page.get_path(language=language_code),
                        'title': page.get_title(language=language_code),
                        'redirect_url': page.get_absolute_url(language=language_code)
                    }
                )
            return HttpResponse(json.dumps(results), content_type='application/json')
        else:
            return HttpResponseForbidden()

    def add_plugin(self, *args, **kwargs):
        with create_revision():
            return super(PageAdmin, self).add_plugin(*args, **kwargs)

    def copy_plugins(self, *args, **kwargs):
        with create_revision():
            return super(PageAdmin, self).copy_plugins(*args, **kwargs)

    def edit_plugin(self, *args, **kwargs):
        with create_revision():
            return super(PageAdmin, self).edit_plugin(*args, **kwargs)

    def move_plugin(self, *args, **kwargs):
        with create_revision():
            return super(PageAdmin, self).move_plugin(*args, **kwargs)

    def delete_plugin(self, *args, **kwargs):
        with create_revision():
            return super(PageAdmin, self).delete_plugin(*args, **kwargs)

    def clear_placeholder(self, *args, **kwargs):
        with create_revision():
            return super(PageAdmin, self).clear_placeholder(*args, **kwargs)



admin.site.register(Page, PageAdmin)<|MERGE_RESOLUTION|>--- conflicted
+++ resolved
@@ -230,11 +230,7 @@
             copy_target = self.model.objects.get(pk=copy_target_id)
             if not copy_target.has_view_permission(request):
                 raise PermissionDenied()
-<<<<<<< HEAD
-            obj = self.model.objects.get(pk=obj.pk) #mptt reload
-=======
             obj = obj.reload()
->>>>>>> c105dab4
             copy_target._copy_attributes(obj, clean=True)
             obj.save()
             for lang in copy_target.get_languages():
