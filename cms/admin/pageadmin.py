--- conflicted
+++ resolved
@@ -18,11 +18,7 @@
     get_template_from_request, get_language_from_request, 
     placeholder as placeholder_utils, admin as admin_utils, cms_static_url)
 from copy import deepcopy
-<<<<<<< HEAD
 from distutils.version import LooseVersion
-from django import template
-=======
->>>>>>> 408663f9
 from django.conf import settings
 from django.contrib import admin
 from django.contrib.admin.options import IncorrectLookupParameters
