##########################################
Release notes & upgrade information
##########################################

Some versions of django CMS present more complex upgrade paths than others, and some **require** you
to take action. It is strongly recommended to read the release notes carefully when upgrading.

It goes without saying that you should **backup your database** before embarking on any process that
makes changes to your database.

.. toctree::
    :maxdepth: 1


<<<<<<< HEAD
    3.1
=======
>>>>>>> e5d90bb3
    3.0.6
    3.0.3
    3.0
    2.4
    2.3.4
    2.3.3
    2.3.2
    2.3
    2.2
    2.1<|MERGE_RESOLUTION|>--- conflicted
+++ resolved
@@ -11,11 +11,7 @@
 .. toctree::
     :maxdepth: 1
 
-
-<<<<<<< HEAD
     3.1
-=======
->>>>>>> e5d90bb3
     3.0.6
     3.0.3
     3.0
